--- conflicted
+++ resolved
@@ -37,12 +37,6 @@
 bandwidth. Fluid is extensible, too. You can write components which can be re-used or you can even create new
 distributed data structures.
 
-<<<<<<< HEAD
-::: important Supported versions
-
-- Current release version: `0.15.x`
-- Supported releases: `>=0.14.x, <=0.15.x`
-=======
 <vue-markdown v-if="$themeConfig.THIS_VERSION === $themeConfig.MASTER_BRANCH_VERSION">
 
 ::: danger Bleeding edge documentation
@@ -66,23 +60,11 @@
 
 - Current release version: <a :href="$themeConfig.RELEASE_URL">v{{ $themeConfig.RELEASE_VERSION }}</a>
 - Supported former releases: <a :href="$themeConfig.N1_URL">v{{ $themeConfig.N1_VERSION }}</a>
->>>>>>> 93daab35
 
 [Learn more about Fluid's release process](./contributing/release-process.md)
 
 :::
 
-<<<<<<< HEAD
-
-::: danger TypeScript 3.6+ required
-
-Consumers of the Fluid Framework NPM packages **must use a TypeScript version >= 3.6.**
-
-[Read more](./contributing/breaking-changes.md#fluid-packages-require-consumers-on-typescript-3-6)
-
-:::
-
-=======
 </vue-markdown>
 <vue-markdown v-else-if="$themeConfig.THIS_VERSION === $themeConfig.N1_VERSION">
 
@@ -108,7 +90,6 @@
 
 :::
 
->>>>>>> 93daab35
 ## New to Fluid?
 
 If you are new to the Fluid Framework, we recommend reading [What is Fluid?](./what-is-fluid.md) to orient yourself.
