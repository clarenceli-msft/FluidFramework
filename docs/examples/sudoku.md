--- conflicted
+++ resolved
@@ -48,28 +48,15 @@
 
 ```
 └───src
-<<<<<<< HEAD
-    |   Component.sppkg.manifest.json
-    |   main.ts
-    └───fluid-components
-        |   fluidSudoku.tsx
-        │   index.ts
-        ├───helpers
-=======
     |   fluidSudoku.tsx
     │   index.ts
     ├───helpers
->>>>>>> d3742735
         │       coordinate.ts
         │       puzzles.ts
         |       styles.css
         │       sudokuCell.ts
         └───react
-<<<<<<< HEAD
-                sudokuView.tsx
-=======
             sudokuView.tsx
->>>>>>> d3742735
 ```
 
 The _src/fluid-components_ folder contains the source files for the Sudoku Fluid component.
