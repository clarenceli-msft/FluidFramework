--- conflicted
+++ resolved
@@ -27,13 +27,8 @@
     "tsfmt:fix": "tsfmt --replace"
   },
   "dependencies": {
-<<<<<<< HEAD
-    "@fluidframework/protocol-definitions": "^0.1028.1000",
+    "@fluidframework/protocol-definitions": "^0.1028.2000-0",
     "@fluidframework/server-services-core": "^0.1037.1000"
-=======
-    "@fluidframework/protocol-definitions": "^0.1028.2000-0",
-    "@fluidframework/server-services-core": "^0.1036.4000"
->>>>>>> e2eee21c
   },
   "devDependencies": {
     "@fluidframework/build-common": "^0.23.0",
