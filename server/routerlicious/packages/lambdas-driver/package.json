{
  "name": "@fluidframework/server-lambdas-driver",
  "version": "0.1037.1000",
  "description": "Fluid server lambda driver components",
  "homepage": "https://fluidframework.com",
  "repository": {
    "type": "git",
    "url": "https://github.com/microsoft/FluidFramework.git",
    "directory": "server/routerlicious/packages/lambdas-driver"
  },
  "license": "MIT",
  "author": "Microsoft and contributors",
  "sideEffects": false,
  "main": "dist/index.js",
  "types": "dist/index.d.ts",
  "scripts": {
    "build": "concurrently npm:build:compile npm:lint",
    "build:compile": "npm run tsc && npm run build:test",
    "build:full": "npm run build",
    "build:full:compile": "npm run build:compile",
    "build:test": "tsc --project ./src/test/tsconfig.json",
    "clean": "rimraf dist lib *.tsbuildinfo *.build.log",
    "eslint": "eslint --format stylish src",
    "eslint:fix": "eslint --format stylish src --fix --fix-type problem,suggestion,layout",
    "lint": "npm run eslint",
    "lint:fix": "npm run eslint:fix",
    "test": "mocha --recursive dist/test --unhandled-rejections=strict",
    "test:coverage": "nyc npm test -- --reporter xunit --reporter-option output=nyc/junit-report.xml",
    "tsc": "tsc",
    "tsfmt": "tsfmt --verify",
    "tsfmt:fix": "tsfmt --replace"
  },
  "nyc": {
    "all": true,
    "cache-dir": "nyc/.cache",
    "exclude": [
      "src/test/**/*.ts",
      "dist/test/**/*.js"
    ],
    "exclude-after-remap": false,
    "include": [
      "src/**/*.ts",
      "dist/**/*.js"
    ],
    "report-dir": "nyc/report",
    "reporter": [
      "cobertura",
      "html",
      "text"
    ],
    "temp-directory": "nyc/.nyc_output"
  },
  "dependencies": {
    "@fluidframework/common-utils": "^0.32.1",
    "@fluidframework/server-services-client": "^0.1037.1000",
    "@fluidframework/server-services-core": "^0.1037.1000",
    "@fluidframework/server-services-telemetry": "^0.1037.1000",
    "async": "^3.2.2",
    "lodash": "^4.17.21"
  },
  "devDependencies": {
    "@fluidframework/build-common": "^0.23.0",
<<<<<<< HEAD
    "@fluidframework/eslint-config-fluid": "^0.28.2000-0",
    "@fluidframework/server-test-utils": "^0.1037.1000",
=======
    "@fluidframework/eslint-config-fluid": "^0.28.2000",
    "@fluidframework/server-test-utils": "^0.1036.4000",
>>>>>>> 73929f26
    "@rushstack/eslint-config": "^2.5.1",
    "@types/async": "^3.2.9",
    "@types/lodash": "^4.14.118",
    "@types/mocha": "^9.1.1",
    "@types/node": "^14.18.0",
    "@typescript-eslint/eslint-plugin": "~5.9.0",
    "@typescript-eslint/parser": "~5.9.0",
    "concurrently": "^6.2.0",
    "eslint": "~8.6.0",
    "eslint-plugin-editorconfig": "~3.2.0",
    "eslint-plugin-eslint-comments": "~3.2.0",
    "eslint-plugin-import": "~2.25.4",
    "eslint-plugin-jest": "~26.1.3",
    "eslint-plugin-jsdoc": "~39.3.0",
    "eslint-plugin-mocha": "~10.0.3",
    "eslint-plugin-promise": "~6.0.0",
    "eslint-plugin-react": "~7.28.0",
    "eslint-plugin-tsdoc": "~0.2.14",
    "eslint-plugin-unicorn": "~40.0.0",
    "mocha": "^10.0.0",
    "nyc": "^15.0.0",
    "rimraf": "^2.6.2",
    "typescript": "~4.5.5",
    "typescript-formatter": "7.1.0"
  }
}<|MERGE_RESOLUTION|>--- conflicted
+++ resolved
@@ -60,13 +60,8 @@
   },
   "devDependencies": {
     "@fluidframework/build-common": "^0.23.0",
-<<<<<<< HEAD
     "@fluidframework/eslint-config-fluid": "^0.28.2000-0",
     "@fluidframework/server-test-utils": "^0.1037.1000",
-=======
-    "@fluidframework/eslint-config-fluid": "^0.28.2000",
-    "@fluidframework/server-test-utils": "^0.1036.4000",
->>>>>>> 73929f26
     "@rushstack/eslint-config": "^2.5.1",
     "@types/async": "^3.2.9",
     "@types/lodash": "^4.14.118",
