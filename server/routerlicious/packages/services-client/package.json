--- conflicted
+++ resolved
@@ -1,10 +1,6 @@
 {
   "name": "@fluidframework/server-services-client",
-<<<<<<< HEAD
-  "version": "0.1036.4000",
-=======
   "version": "0.1037.1000",
->>>>>>> 3c923a5a
   "description": "Fluid server isomorphic services for communicating with Fluid",
   "homepage": "https://fluidframework.com",
   "repository": {
@@ -62,13 +58,8 @@
   },
   "dependencies": {
     "@fluidframework/common-utils": "^0.32.1",
-<<<<<<< HEAD
-    "@fluidframework/gitresources": "^0.1036.4000",
-    "@fluidframework/protocol-base": "^0.1036.4000",
-=======
     "@fluidframework/gitresources": "^0.1037.1000",
     "@fluidframework/protocol-base": "^0.1037.1000",
->>>>>>> 3c923a5a
     "@fluidframework/protocol-definitions": "^0.1028.1000",
     "axios": "^0.26.0",
     "crc-32": "1.2.0",
