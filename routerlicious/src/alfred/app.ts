import * as bodyParser from "body-parser";
import * as compression from "compression";
import * as express from "express";
import { Express } from "express";
import * as fs from "fs";
import * as resources from "gitresources";
import * as morgan from "morgan";
import { Provider } from "nconf";
import * as passport from "passport";
import * as path from "path";
import * as favicon from "serve-favicon";
import split = require("split");
import * as expiry from "static-expiry";
import * as winston from "winston";
import * as git from "../git-storage";
import * as utils from "../utils";
import * as alfredRoutes from "./routes";

// Base endpoint to expose static files at
const staticFilesEndpoint = "/public";

// Helper function to translate from a static files URL to the path to find the file
// relative to the static assets directory
export function translateStaticUrl(
    url: string,
    cache: { [key: string]: string },
    furl: Function,
    production: boolean): string {

    const local = url.substring(staticFilesEndpoint.length);
    if (!(local in cache)) {
        const parsedPath = path.parse(local);
        parsedPath.name = `${parsedPath.name}.min`;
        // base and root are marked undefined to placate the TS definitions and because we want the format to
        // resolve with dir/ext/name. Base and root if defined will override.
        const minified = path.format({
            base: undefined,
            dir: parsedPath.dir,
            ext: parsedPath.ext,
            name: parsedPath.name,
            root: undefined,
        });

        // Cache the result and then update local
        cache[local] =
            production && fs.existsSync(path.join(__dirname, "../../public", minified))
                ? minified
                : local;
    }

    return staticFilesEndpoint + furl(cache[local]);
}

/**
 * Basic stream logging interface for libraries that require a stream to pipe output to (re: Morgan)
 */
const stream = split().on("data", (message) => {
    winston.info(message);
});

export function create(
    config: Provider,
    historian: resources.IHistorian,
    mongoManager: utils.MongoManager,
    producer: utils.kafkaProducer.IProducer) {

    // Maximum REST request size
    const requestSize = config.get("alfred:restJsonSize");

    // Static cache to help map from full to minified files
    const staticMinCache: { [key: string]: string } = {};

    // Express app configuration
    let app: Express = express();

    // Running behind iisnode
    app.set("trust proxy", 1);

    // view engine setup
    app.set("views", path.join(__dirname, "../../views"));
    app.set("view engine", "hjs");

    app.use(compression());
    app.use(favicon(path.join(__dirname, "../../public", "favicon.ico")));
    // TODO we probably want to switch morgan to use the common format in prod
    app.use(morgan(config.get("logger:morganFormat"), { stream }));
    app.use(bodyParser.json({ limit: requestSize }));
    app.use(bodyParser.urlencoded({ limit: requestSize, extended: false }));

    app.use(staticFilesEndpoint, expiry(app, { dir: path.join(__dirname, "../../public") }));
    app.locals.hfurl = () => (value: string) => {
        return translateStaticUrl(
            value,
            staticMinCache,
            app.locals.furl,
            app.get("env") === "production");
    };
    app.use(staticFilesEndpoint, express.static(path.join(__dirname, "../../public")));
    app.use(passport.initialize());
    app.use(passport.session());

    const gitSettings = config.get("git");
    git.getOrCreateRepository(historian, gitSettings.repository).catch((error) => {
        winston.error(`Error creating ${gitSettings.repository} repository`, error);
    });

    // bind routes
    const gitManager = new git.GitManager(historian, gitSettings.repository);
    const routes = alfredRoutes.create(config, gitManager, mongoManager, producer);
    app.use(routes.api);
    app.use("/templates", routes.templates);
    app.use("/maps", routes.maps);
    app.use("/canvas", routes.canvas);
    app.use("/sharedText", routes.sharedText);
    app.use("/cell", routes.cell);
    app.use("/scribe", routes.scribe);
    app.use("/intelligence", routes.intelligence);
    app.use("/democreator", routes.demoCreator);
    app.use("/video", routes.video);
    app.use("/youtubeVideo", routes.youtubeVideo);
    app.use("/login", routes.login);
    app.use("/ping", routes.ping);
<<<<<<< HEAD
    app.use("/scribedemo", routes.scribeDemo);
    app.use("/agent", routes.agent);
=======
>>>>>>> 739c8717
    app.use(routes.home);

    // catch 404 and forward to error handler
    app.use((req, res, next) => {
        let err = new Error("Not Found");
        (<any> err).status = 404;
        next(err);
    });

    // error handlers

    // development error handler
    // will print stacktrace
    if (app.get("env") === "development") {
        app.use((err, req, res, next) => {
            res.status(err.status || 500);
            res.render("error", {
                error: err,
                message: err.message,
            });
        });
    }

    // production error handler
    // no stacktraces leaked to user
    app.use((err, req, res, next) => {
        res.status(err.status || 500);
        res.render("error", {
            error: {},
            message: err.message,
        });
    });

    return app;
};<|MERGE_RESOLUTION|>--- conflicted
+++ resolved
@@ -120,11 +120,7 @@
     app.use("/youtubeVideo", routes.youtubeVideo);
     app.use("/login", routes.login);
     app.use("/ping", routes.ping);
-<<<<<<< HEAD
-    app.use("/scribedemo", routes.scribeDemo);
     app.use("/agent", routes.agent);
-=======
->>>>>>> 739c8717
     app.use(routes.home);
 
     // catch 404 and forward to error handler
