import { IMessage, ISequencedMessage } from "./protocol";

/**
 * Interface representing a storage object
 */
export interface IObject {
    // The path to the object
    path: string;

    // The data to store for the object
    data: any;
}

/**
 * Interface to provide access to snapshots saved for a collaborative object
 */
export interface IObjectStorageService {
    /**
     * Reads the object with the given ID
     */
    // TODO should we just provide file system like semantics here or expose block level access
    read(id: string, version: string, path: string): Promise<any>;

    /**
     * Writes to the object with the given ID
     */
<<<<<<< HEAD
    write(id: string, data: any): Promise<void>;

    /**
     * Creates a bucket with a given name
     */
    create(name: string): Promise<void>;
=======
    write(id: string, objects: IObject[]): Promise<void>;
>>>>>>> 8648d87f
}

/**
 * Interface to provide access to stored deltas for a collaborative object
 */
export interface IDeltaStorageService {
    /**
     * Retrieves all the delta operations within the inclusive sequence number range
     */
    get(id: string, from?: number, to?: number): Promise<ISequencedMessage[]>;
}

/**
 * Interface to represent a connection to a delta notification stream
 */
export interface IDeltaConnection {
    /**
     * The object the connection is for
     */
    objectId: string;

    /**
     * Client identifier for this session
     */
    clientId: string;

    /**
     * Whether or not the document existed prior to connection
     */
    existing: boolean;

    /**
     * Available versions of the collaborative object
     */
    versions: any[];

    /**
     * Subscribe to events emitted by the document
     */
    on(event: string, listener: Function): this;

    /**
     * Send new messages to the server
     */
    submitOp(message: IMessage): Promise<void>;

    /**
     * Updates the reference sequence number on the given connection
     */
    updateReferenceSequenceNumber(sequenceNumber: number): Promise<void>;
}

/**
 * The delta notification service provides the ability to connect to a collaborative object's delta stream
 * to send and receive notifications
 */
export interface IDeltaNotificationService {
    /**
     * Connects to the given object ID to send and receive Delta updates. If the object doesn't exist this call
     * will also create it.
     */
    connect(id: string, type: string): Promise<IDeltaConnection>;
}

/**
 * The worker service connects to work manager (TMZ) and registers itself to receive work.
 */
export interface IWorkerService {
    /**
     * Connects to tmz and subscribes to start working.
     */
    connect(type: string): Promise<any>;
}

export interface ICollaborationServices {
    objectStorageService: IObjectStorageService;
    deltaStorageService: IDeltaStorageService;
    deltaNotificationService: IDeltaNotificationService;
}

export interface IOptions {
    /**
     * Access token to the storage system
     */
    token: string;
}<|MERGE_RESOLUTION|>--- conflicted
+++ resolved
@@ -24,16 +24,7 @@
     /**
      * Writes to the object with the given ID
      */
-<<<<<<< HEAD
-    write(id: string, data: any): Promise<void>;
-
-    /**
-     * Creates a bucket with a given name
-     */
-    create(name: string): Promise<void>;
-=======
     write(id: string, objects: IObject[]): Promise<void>;
->>>>>>> 8648d87f
 }
 
 /**
