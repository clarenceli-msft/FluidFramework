--- conflicted
+++ resolved
@@ -10179,11 +10179,7 @@
     name: '@rush-temp/odsp-socket-storage'
     resolution:
       integrity: sha512-XKCssFhrsmgBWr8n1UtJOybjjnV2CuCjMBz5OJKyw+8ltDfVXucVdgFmy+8mI+DipAbEw7SfHSyutkIPR4ZHhQ==
-<<<<<<< HEAD
-      tarball: 'file:projects/standard-socket-storage.tgz'
-=======
       tarball: 'file:projects/odsp-socket-storage.tgz'
->>>>>>> 720db69e
     version: 0.0.0
   'file:projects/stream.tgz':
     dependencies:
