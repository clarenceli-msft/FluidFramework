--- conflicted
+++ resolved
@@ -74,25 +74,9 @@
     "version": "0.48.1000",
     "broken": {
       "0.47.1000": {
-<<<<<<< HEAD
-        "InterfaceDeclaration_IContainerContext": {"backCompat": false }
-=======
         "InterfaceDeclaration_IContainerContext": {
           "backCompat": false
-        },
-        "InterfaceDeclaration_ICodeDetailsLoader": {
-          "backCompat": false
-        },
-        "InterfaceDeclaration_ICodeLoader": {
-          "backCompat": false
-        },
-        "InterfaceDeclaration_IFluidModule": {
-          "backCompat": false
-        },
-        "InterfaceDeclaration_IFluidModuleWithDetails": {
-          "backCompat": false
         }
->>>>>>> 6eb58aec
       }
     }
   }
