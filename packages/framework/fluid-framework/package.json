--- conflicted
+++ resolved
@@ -15,17 +15,10 @@
   "module": "lib/index.js",
   "types": "dist/index.d.ts",
   "scripts": {
-<<<<<<< HEAD
-    "build": "concurrently pnpm:build:compile pnpm:lint && pnpm run build:docs",
-    "build:commonjs": "pnpm run tsc",
-    "build:compile": "concurrently pnpm:build:commonjs pnpm:build:esnext",
-    "build:docs": "api-extractor run --local && copyfiles -u 1 ./_api-extractor-temp/doc-models/* ../../../_api-extractor-temp/",
-=======
     "build": "concurrently npm:build:compile npm:lint && npm run build:docs",
-    "build:commonjs": "npm run typetests:gen && npm run tsc",
+    "build:commonjs": "pnpm run typetests:gen && npm run tsc",
     "build:compile": "concurrently npm:build:commonjs npm:build:esnext",
     "build:docs": "api-extractor run --local --typescript-compiler-folder ../../../node_modules/typescript && copyfiles -u 1 ./_api-extractor-temp/doc-models/* ../../../_api-extractor-temp/",
->>>>>>> 99b86d34
     "build:esnext": "tsc --project ./tsconfig.esnext.json",
     "build:full": "pnpm run build",
     "build:full:compile": "pnpm run build:compile",
