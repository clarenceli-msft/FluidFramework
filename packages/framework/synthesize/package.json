{
  "name": "@fluidframework/synthesize",
<<<<<<< HEAD
  "version": "0.59.4000",
=======
  "version": "0.60.1000",
>>>>>>> 3c923a5a
  "description": "A library for synthesizing scope objects.",
  "homepage": "https://fluidframework.com",
  "repository": {
    "type": "git",
    "url": "https://github.com/microsoft/FluidFramework.git",
    "directory": "packages/framework/synthesize"
  },
  "license": "MIT",
  "author": "Microsoft and contributors",
  "sideEffects": false,
  "main": "dist/index.js",
  "module": "lib/index.js",
  "types": "dist/index.d.ts",
  "files": [
    "dist/**/*",
    "lib/**/*"
  ],
  "scripts": {
    "build": "concurrently npm:build:compile npm:lint && npm run build:docs",
    "build:commonjs": "npm run tsc && npm run typetests:gen && npm run build:test",
    "build:compile": "concurrently npm:build:commonjs npm:build:esnext",
    "build:docs": "api-extractor run --local --typescript-compiler-folder ../../../node_modules/typescript && copyfiles -u 1 ./_api-extractor-temp/doc-models/* ../../../_api-extractor-temp/",
    "build:esnext": "tsc --project ./tsconfig.esnext.json",
    "build:full": "npm run build",
    "build:full:compile": "npm run build:compile",
    "build:test": "tsc --project ./src/test/tsconfig.json",
    "ci:build:docs": "api-extractor run --typescript-compiler-folder ../../../node_modules/typescript && copyfiles -u 1 ./_api-extractor-temp/* ../../../_api-extractor-temp/",
    "clean": "rimraf dist lib *.tsbuildinfo *.build.log",
    "eslint": "eslint --format stylish src",
    "eslint:fix": "eslint --format stylish src --fix --fix-type problem,suggestion,layout",
    "lint": "npm run eslint",
    "lint:fix": "npm run eslint:fix",
    "test": "npm run test:mocha",
    "test:coverage": "nyc npm test -- --reporter xunit --reporter-option output=nyc/junit-report.xml",
    "test:mocha": "mocha --ignore 'dist/test/types/*' --recursive dist/test -r node_modules/@fluidframework/mocha-test-setup --unhandled-rejections=strict",
    "test:mocha:verbose": "cross-env FLUID_TEST_VERBOSE=1 npm run test:mocha",
    "tsc": "tsc",
    "tsfmt": "tsfmt --verify",
    "tsfmt:fix": "tsfmt --replace",
    "typetests:gen": "fluid-type-validator -g -d ."
  },
  "nyc": {
    "all": true,
    "cache-dir": "nyc/.cache",
    "exclude": [
      "src/test/**/*.ts",
      "dist/test/**/*.js"
    ],
    "exclude-after-remap": false,
    "include": [
      "src/**/*.ts",
      "dist/**/*.js"
    ],
    "report-dir": "nyc/report",
    "reporter": [
      "cobertura",
      "html",
      "text"
    ],
    "temp-directory": "nyc/.nyc_output"
  },
  "devDependencies": {
    "@fluidframework/build-common": "^0.23.0",
    "@fluidframework/build-tools": "^0.2.66793",
    "@fluidframework/core-interfaces": "^0.43.1000",
<<<<<<< HEAD
    "@fluidframework/datastore": "^0.59.4000",
    "@fluidframework/eslint-config-fluid": "^0.28.2000-0",
    "@fluidframework/mocha-test-setup": "^0.59.4000",
    "@fluidframework/synthesize-previous": "npm:@fluidframework/synthesize@0.59.2000",
=======
    "@fluidframework/datastore": "^0.60.1000",
    "@fluidframework/eslint-config-fluid": "^0.28.2000-0",
    "@fluidframework/mocha-test-setup": "^0.60.1000",
    "@fluidframework/synthesize-previous": "npm:@fluidframework/synthesize@^0.59.0",
>>>>>>> 3c923a5a
    "@microsoft/api-extractor": "^7.22.2",
    "@rushstack/eslint-config": "^2.5.1",
    "@types/mocha": "^9.1.1",
    "@types/node": "^14.18.0",
    "@typescript-eslint/eslint-plugin": "~5.9.0",
    "@typescript-eslint/parser": "~5.9.0",
    "concurrently": "^6.2.0",
    "copyfiles": "^2.1.0",
    "cross-env": "^7.0.2",
    "eslint": "~8.6.0",
    "eslint-plugin-editorconfig": "~3.2.0",
    "eslint-plugin-eslint-comments": "~3.2.0",
    "eslint-plugin-import": "~2.25.4",
    "eslint-plugin-jest": "~26.1.3",
    "eslint-plugin-mocha": "~10.0.3",
    "eslint-plugin-promise": "~6.0.0",
    "eslint-plugin-react": "~7.28.0",
    "eslint-plugin-tsdoc": "~0.2.14",
    "eslint-plugin-unicorn": "~40.0.0",
    "mocha": "^10.0.0",
    "nyc": "^15.0.0",
    "rimraf": "^2.6.2",
    "typescript": "~4.5.5",
    "typescript-formatter": "7.1.0"
  },
  "typeValidation": {
<<<<<<< HEAD
    "version": "0.59.3000",
=======
    "version": "0.60.1000",
>>>>>>> 3c923a5a
    "broken": {}
  }
}<|MERGE_RESOLUTION|>--- conflicted
+++ resolved
@@ -1,10 +1,6 @@
 {
   "name": "@fluidframework/synthesize",
-<<<<<<< HEAD
-  "version": "0.59.4000",
-=======
   "version": "0.60.1000",
->>>>>>> 3c923a5a
   "description": "A library for synthesizing scope objects.",
   "homepage": "https://fluidframework.com",
   "repository": {
@@ -70,17 +66,10 @@
     "@fluidframework/build-common": "^0.23.0",
     "@fluidframework/build-tools": "^0.2.66793",
     "@fluidframework/core-interfaces": "^0.43.1000",
-<<<<<<< HEAD
-    "@fluidframework/datastore": "^0.59.4000",
-    "@fluidframework/eslint-config-fluid": "^0.28.2000-0",
-    "@fluidframework/mocha-test-setup": "^0.59.4000",
-    "@fluidframework/synthesize-previous": "npm:@fluidframework/synthesize@0.59.2000",
-=======
     "@fluidframework/datastore": "^0.60.1000",
     "@fluidframework/eslint-config-fluid": "^0.28.2000-0",
     "@fluidframework/mocha-test-setup": "^0.60.1000",
     "@fluidframework/synthesize-previous": "npm:@fluidframework/synthesize@^0.59.0",
->>>>>>> 3c923a5a
     "@microsoft/api-extractor": "^7.22.2",
     "@rushstack/eslint-config": "^2.5.1",
     "@types/mocha": "^9.1.1",
@@ -107,11 +96,7 @@
     "typescript-formatter": "7.1.0"
   },
   "typeValidation": {
-<<<<<<< HEAD
-    "version": "0.59.3000",
-=======
     "version": "0.60.1000",
->>>>>>> 3c923a5a
     "broken": {}
   }
 }