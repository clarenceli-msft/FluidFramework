--- conflicted
+++ resolved
@@ -1,10 +1,6 @@
 {
   "name": "@fluidframework/undo-redo",
-<<<<<<< HEAD
-  "version": "0.59.4000",
-=======
   "version": "0.60.1000",
->>>>>>> 3c923a5a
   "description": "Undo Redo",
   "homepage": "https://fluidframework.com",
   "repository": {
@@ -64,31 +60,18 @@
     "temp-directory": "nyc/.nyc_output"
   },
   "dependencies": {
-<<<<<<< HEAD
-    "@fluidframework/map": "^0.59.4000",
-    "@fluidframework/matrix": "^0.59.4000",
-    "@fluidframework/merge-tree": "^0.59.4000",
-    "@fluidframework/sequence": "^0.59.4000"
-=======
     "@fluidframework/map": "^0.60.1000",
     "@fluidframework/matrix": "^0.60.1000",
     "@fluidframework/merge-tree": "^0.60.1000",
     "@fluidframework/sequence": "^0.60.1000"
->>>>>>> 3c923a5a
   },
   "devDependencies": {
     "@fluidframework/build-common": "^0.23.0",
     "@fluidframework/build-tools": "^0.2.66793",
     "@fluidframework/eslint-config-fluid": "^0.28.2000-0",
-<<<<<<< HEAD
-    "@fluidframework/mocha-test-setup": "^0.59.4000",
-    "@fluidframework/test-runtime-utils": "^0.59.4000",
-    "@fluidframework/undo-redo-previous": "npm:@fluidframework/undo-redo@0.59.2000",
-=======
     "@fluidframework/mocha-test-setup": "^0.60.1000",
     "@fluidframework/test-runtime-utils": "^0.60.1000",
     "@fluidframework/undo-redo-previous": "npm:@fluidframework/undo-redo@^0.59.0",
->>>>>>> 3c923a5a
     "@microsoft/api-extractor": "^7.22.2",
     "@rushstack/eslint-config": "^2.5.1",
     "@types/diff": "^3.5.1",
@@ -121,12 +104,6 @@
   "typeValidation": {
     "version": "0.59.3000",
     "broken": {
-<<<<<<< HEAD
-      "ClassDeclaration_SharedSegmentSequenceRevertible": {
-        "forwardCompat": false
-      }
-=======
->>>>>>> 3c923a5a
     }
   }
 }