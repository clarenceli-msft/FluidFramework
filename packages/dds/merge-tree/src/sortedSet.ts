/*!
 * Copyright (c) Microsoft Corporation and contributors. All rights reserved.
 * Licensed under the MIT License.
 */

/**
<<<<<<< HEAD
=======
 * @deprecated This functionality was not meant to be exported and will be removed in a future release
>>>>>>> 39ac6d5a
 * @internal
 */
export abstract class SortedSet<T, U extends string | number> {
	protected abstract getKey(t: T): U;

	protected readonly keySortedItems: T[] = [];

	public get size(): number {
		return this.keySortedItems.length;
	}

	public get items(): readonly T[] {
		return this.keySortedItems;
	}

	public addOrUpdate(newItem: T, update?: (existingItem: T, newItem: T) => void) {
		const position = this.findItemPosition(newItem);
		if (position.exists) {
			update?.(this.keySortedItems[position.index], newItem);
		} else {
			this.keySortedItems.splice(position.index, 0, newItem);
		}
	}

	public remove(item: T): boolean {
		const position = this.findItemPosition(item);
		if (position.exists) {
			this.keySortedItems.splice(position.index, 1);
			return true;
		}
		return false;
	}

	public has(item: T): boolean {
		const position = this.findItemPosition(item);
		return position.exists;
	}

	protected findItemPosition(item: T): { exists: boolean; index: number } {
		if (this.keySortedItems.length === 0) {
			return { exists: false, index: 0 };
		}
		let start = 0;
		let end = this.keySortedItems.length - 1;
		const itemKey = this.getKey(item);
		let index = -1;

		while (start <= end) {
			index = start + Math.floor((end - start) / 2);
			const indexKey = this.getKey(this.keySortedItems[index]);
			if (indexKey > itemKey) {
				if (start === index) {
					return { exists: false, index };
				}
				end = index - 1;
			} else if (indexKey < itemKey) {
				if (index === end) {
					return { exists: false, index: index + 1 };
				}
				start = index + 1;
			} else if (indexKey === itemKey) {
				return { exists: true, index };
			}
		}
		return { exists: false, index };
	}
}<|MERGE_RESOLUTION|>--- conflicted
+++ resolved
@@ -4,10 +4,7 @@
  */
 
 /**
-<<<<<<< HEAD
-=======
  * @deprecated This functionality was not meant to be exported and will be removed in a future release
->>>>>>> 39ac6d5a
  * @internal
  */
 export abstract class SortedSet<T, U extends string | number> {
