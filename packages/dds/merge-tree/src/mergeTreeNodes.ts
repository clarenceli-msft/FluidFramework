--- conflicted
+++ resolved
@@ -127,7 +127,7 @@
  * Note that merge-tree does not currently support moving and only supports
  * obliterate. The fields below include "move" in their names to avoid renaming
  * in the future, when moves _are_ supported.
- * @internal
+ * @alpha
  */
 export interface IMoveInfo {
 	/**
@@ -395,20 +395,9 @@
 }
 
 /**
- * @internal
- */
-<<<<<<< HEAD
-=======
-export interface SearchResult {
-	text: string;
-	pos: number;
-}
-
-/**
  * @deprecated This functionality was not meant to be exported and will be removed in a future release
  * @alpha
  */
->>>>>>> 1a1f69fc
 export interface SegmentGroup {
 	segments: ISegmentLeaf[];
 	previousProps?: PropertySet[];
@@ -720,7 +709,6 @@
 }
 
 /**
-<<<<<<< HEAD
  * Markers are a special kind of segment that do not hold any content.
  *
  * Markers with a reference type of {@link ReferenceType.Tile} support spatially
@@ -729,10 +717,7 @@
  * start of a paragraph to the end, assuming a paragraph is bound by markers at
  * the start and end.
  *
- * @internal
-=======
- * @alpha
->>>>>>> 1a1f69fc
+ * @alpha
  */
 export class Marker extends BaseSegment implements ReferencePosition, ISegment {
 	public static readonly type = "Marker";
@@ -807,12 +792,8 @@
 }
 
 /**
-<<<<<<< HEAD
- * @internal
-=======
  * @deprecated This functionality was not meant to be exported and will be removed in a future release
  * @alpha
->>>>>>> 1a1f69fc
  */
 export class CollaborationWindow {
 	clientId = LocalClientId;
