/*!
 * Copyright (c) Microsoft Corporation and contributors. All rights reserved.
 * Licensed under the MIT License.
 */

import { v4 as uuid } from "uuid";
import { ITelemetryLogger } from "@fluidframework/common-definitions";
import { assert, EventEmitterEventType } from "@fluidframework/common-utils";
import { AttachState } from "@fluidframework/container-definitions";
import { IFluidHandle } from "@fluidframework/core-interfaces";
import {
    IChannelAttributes,
    IFluidDataStoreRuntime,
    IChannelStorageService,
    IChannelServices,
} from "@fluidframework/datastore-definitions";
import { ISequencedDocumentMessage } from "@fluidframework/protocol-definitions";
import {
    IGarbageCollectionData,
    ISummaryTreeWithStats,
    ITelemetryContext,
    blobCountPropertyName,
    totalBlobSizePropertyName,
} from "@fluidframework/runtime-definitions";
import { ChildLogger, EventEmitterWithErrorHandling } from "@fluidframework/telemetry-utils";
import { DataProcessingError } from "@fluidframework/container-utils";
import { FluidSerializer, IFluidSerializer } from "./serializer";
import { SharedObjectHandle } from "./handle";
import { SummarySerializer } from "./summarySerializer";
import { ISharedObject, ISharedObjectEvents } from "./types";

/**
 *  Base class from which all shared objects derive
 */
export abstract class SharedObjectCore<TEvent extends ISharedObjectEvents = ISharedObjectEvents>
    extends EventEmitterWithErrorHandling<TEvent> implements ISharedObject<TEvent> {
    public get IFluidLoadable() { return this; }

    /**
     * The handle referring to this SharedObject
     */
    public readonly handle: IFluidHandle;

    /**
     * Telemetry logger for the shared object
     */
    protected readonly logger: ITelemetryLogger;

    /**
     * Connection state
     */
    private _connected = false;

    /**
     * Services used by the shared object
     */
    private services: IChannelServices | undefined;

    /**
     * True if the dds is bound to its parent.
     */
    private _isBoundToContext: boolean = false;

    /**
     * Tracks error that closed this object.
     */
    private closeError?: ReturnType<typeof DataProcessingError.wrapIfUnrecognized>;

    /**
     * Gets the connection state
     * @returns The state of the connection
     */
    public get connected(): boolean {
        return this._connected;
    }

    /**
     * @param id - The id of the shared object
     * @param runtime - The IFluidDataStoreRuntime which contains the shared object
     * @param attributes - Attributes of the shared object
     */
    constructor(
        public id: string,
        protected runtime: IFluidDataStoreRuntime,
        public readonly attributes: IChannelAttributes) {
        super((event: EventEmitterEventType, e: any) => this.eventListenerErrorHandler(event, e));

        this.handle = new SharedObjectHandle(
            this,
            id,
            runtime.IFluidHandleContext);

        this.logger = ChildLogger.create(
            runtime.logger,
            undefined,
            { all: { sharedObjectId: uuid() } },
        );

        this.attachListeners();
    }

    /**
     * Marks this objects as closed. Any attempt to change it (local changes or processing remote ops)
     * would result in same error thrown. If called multiple times, only first error is remembered.
     * @param error - error object that is thrown whenever an attempt is made to modify this object
     */
    private closeWithError(error: any) {
        if (this.closeError === undefined) {
            this.closeError = error;
        }
    }

    /**
     * Verifies that this object is not closed via closeWithError(). If it is, throws an error used to close it.
     */
    private verifyNotClosed() {
        if (this.closeError !== undefined) {
            throw this.closeError;
        }
    }

    /**
     * Event listener handler helper that can be used to react to exceptions thrown from event listeners
     * It wraps error with DataProcessingError, closes this object and throws resulting error.
     * See closeWithError() for more details
     * Ideally such situation never happens, as consumers of DDS should never throw exceptions
     * in event listeners (i.e. catch any of the issues and make determination on how to handle it).
     * When such exceptions propagate through, most likely data model is no longer consistent, i.e.
     * DDS state does not match what user sees. Because of it DDS moves to "corrupted state" and does not
     * allow processing of ops or local changes, which very quickly results in container closure.
     */
    private eventListenerErrorHandler(event: EventEmitterEventType, e: any) {
        const error = DataProcessingError.wrapIfUnrecognized(
            e,
            "SharedObjectEventListenerException");
        error.addTelemetryProperties({ emittedEventName: String(event) });

        this.closeWithError(error);
        throw error;
    }

    private attachListeners() {
        // Only listen to these events if not attached.
        if (!this.isAttached()) {
            this.runtime.once("attaching", () => {
                // Calling this will let the dds to do any custom processing based on attached
                // like starting generating ops.
                this.didAttach();
            });
        }
    }

    /**
     * A shared object, after construction, can either be loaded in the case that it is already part of
     * a shared document. Or later attached if it is being newly added.
     * @param services - Services used by the shared object
     */
    public async load(services: IChannelServices): Promise<void> {
        if (this.runtime.attachState !== AttachState.Detached) {
            this.services = services;
        }
        await this.loadCore(services.objectStorage);
        if (this.runtime.attachState !== AttachState.Detached) {
            this.attachDeltaHandler();
        }
    }

    /**
     * Initializes the object as a local, non-shared object. This object can become shared after
     * it is attached to the document.
     */
    public initializeLocal(): void {
        this.initializeLocalCore();
    }

    /**
     * {@inheritDoc (ISharedObject:interface).bindToContext}
     */
    public bindToContext(): void {
        if (this._isBoundToContext) {
            return;
        }

        this._isBoundToContext = true;

        this.runtime.bindChannel(this);
    }

    /**
     * {@inheritDoc @fluidframework/datastore-definitions#(IChannel:interface).connect}
     */
    public connect(services: IChannelServices) {
        this.services = services;
        this.attachDeltaHandler();
    }

    /**
     * {@inheritDoc @fluidframework/datastore-definitions#(IChannel:interface).isAttached}
     */
    public isAttached(): boolean {
        return this.services !== undefined && this.runtime.attachState !== AttachState.Detached;
    }

    /**
     * {@inheritDoc @fluidframework/datastore-definitions#(IChannel:interface).getAttachSummary}
     */
    public abstract getAttachSummary(
        fullTree?: boolean,
        trackState?: boolean,
        telemetryContext?: ITelemetryContext,
    ): ISummaryTreeWithStats;

    /**
     * {@inheritDoc @fluidframework/datastore-definitions#(IChannel:interface).summarize}
     */
    public abstract summarize(
        fullTree?: boolean,
        trackState?: boolean,
        telemetryContext?: ITelemetryContext,
    ): Promise<ISummaryTreeWithStats>;

    /**
     * {@inheritDoc (ISharedObject:interface).getGCData}
     */
    public abstract getGCData(fullGC?: boolean): IGarbageCollectionData;

    /**
     * Called when a handle is decoded by this object. A handle in the object's data represents an outbound reference
     * to another object in the container.
     * @param decodedHandle - The handle of the Fluid object that is decoded.
     */
    protected handleDecoded(decodedHandle: IFluidHandle) {
        if (this.isAttached()) {
            // This represents an outbound reference from this object to the node represented by decodedHandle.
            this.services?.deltaConnection.addedGCOutboundReference?.(this.handle, decodedHandle);
        }
    }

    /**
     * Allows the distributed data type to perform custom loading
     * @param services - Storage used by the shared object
     */
    protected abstract loadCore(services: IChannelStorageService): Promise<void>;

    /**
     * Allows the distributed data type to perform custom local loading.
     */
    protected initializeLocalCore() {
        return;
    }

    /**
     * Allows the distributive data type the ability to perform custom processing once an attach has happened.
     * Also called after non-local data type get loaded.
     */
    protected didAttach() {
        return;
    }

    /**
     * Derived classes must override this to do custom processing on a remote message.
     * @param message - The message to process
     * @param local - True if the shared object is local
     * @param localOpMetadata - For local client messages, this is the metadata that was submitted with the message.
     * For messages from a remote client, this will be undefined.
     */
    protected abstract processCore(message: ISequencedDocumentMessage, local: boolean, localOpMetadata: unknown);

    /**
     * Called when the object has disconnected from the delta stream.
     */
    protected abstract onDisconnect();

    /**
     * Submits a message by the local client to the runtime.
     * @param content - Content of the message
     * @param localOpMetadata - The local metadata associated with the message. This is kept locally by the runtime
     * and not sent to the server. This will be sent back when this message is received back from the server. This is
     * also sent if we are asked to resubmit the message.
     */
    protected submitLocalMessage(content: any, localOpMetadata: unknown = undefined): void {
        this.verifyNotClosed();
        if (this.isAttached()) {
            // eslint-disable-next-line @typescript-eslint/no-non-null-assertion
            this.services!.deltaConnection.submit(content, localOpMetadata);
        }
    }

    /**
     * Marks this object as dirty so that it is part of the next summary. It is called by a SharedSummaryBlock
     * that want to be part of summary but does not generate ops.
     */
    protected dirty(): void {
        if (!this.isAttached()) {
            return;
        }

        // eslint-disable-next-line @typescript-eslint/no-non-null-assertion
        this.services!.deltaConnection.dirty();
    }

    /**
     * Called when the object has fully connected to the delta stream
     * Default implementation for DDS, override if different behavior is required.
     */
    protected onConnect() { }

    /**
     * Called when a message has to be resubmitted. This typically happens after a reconnection for unacked messages.
     * The default implementation here is to resubmit the same message. The client can override if different behavior
     * is required. It can choose to resubmit the same message, submit different / multiple messages or not submit
     * anything at all.
     * @param content - The content of the original message.
     * @param localOpMetadata - The local metadata associated with the original message.
     */
    protected reSubmitCore(content: any, localOpMetadata: unknown) {
        this.submitLocalMessage(content, localOpMetadata);
    }

    /**
     * Promises that are waiting for an ack from the server before resolving should use this instead of new Promise.
     * It ensures that if something changes that will interrupt that ack (e.g. the FluidDataStoreRuntime disposes),
     * the Promise will reject.
     * If runtime is disposed when this call is made, executor is not run and promise is rejected right away.
     */
    protected async newAckBasedPromise<T>(
        executor: (resolve: (value: T | PromiseLike<T>) => void, reject: (reason?: any) => void) => void,
    ): Promise<T> {
        let rejectBecauseDispose: () => void;
        return new Promise<T>((resolve, reject) => {
            rejectBecauseDispose =
                () => reject(new Error("FluidDataStoreRuntime disposed while this ack-based Promise was pending"));

            if (this.runtime.disposed) {
                rejectBecauseDispose();
                return;
            }

            this.runtime.on("dispose", rejectBecauseDispose);
            executor(resolve, reject);
        }).finally(() => {
            // Note: rejectBecauseDispose will never be undefined here
            this.runtime.off("dispose", rejectBecauseDispose);
        });
    }

    private attachDeltaHandler() {
        // Services should already be there in case we are attaching delta handler.
        assert(this.services !== undefined, 0x07a /* "Services should be there to attach delta handler" */);
        this._isBoundToContext = true;
        // Allows objects to do any custom processing if it is attached.
        this.didAttach();

        // attachDeltaHandler is only called after services is assigned
        this.services.deltaConnection.attach({
            process: (message: ISequencedDocumentMessage, local: boolean, localOpMetadata: unknown) => {
                this.process(message, local, localOpMetadata);
            },
            setConnectionState: (connected: boolean) => {
                this.setConnectionState(connected);
            },
            reSubmit: (content: any, localOpMetadata: unknown) => {
                this.reSubmit(content, localOpMetadata);
            },
            applyStashedOp: (content: any): unknown => {
                return this.applyStashedOp(content);
            },
            rollback: (content: any, localOpMetadata: unknown) => {
                this.rollback(content, localOpMetadata);
            },
        });

        // Trigger initial state
        // attachDeltaHandler is only called after services is assigned
        this.setConnectionState(this.services.deltaConnection.connected);
    }

    /**
     * Set the state of connection to services.
     * @param connected - true if connected, false otherwise.
     */
    private setConnectionState(connected: boolean) {
        if (this._connected === connected) {
            // Not changing state, nothing the same.
            return;
        }

        // Should I change the state at the end? So that we *can't* send new stuff before we send old?
        this._connected = connected;

        if (!connected) {
            // Things that are true now...
            // - if we had a connection we can no longer send messages over it
            // - if we had outbound messages some may or may not be ACK'd. Won't know until next message
            //
            // - nack could get a new msn - but might as well do it in the join?
            this.onDisconnect();
        } else {
            // Call this for now so that DDSes like ConsensusOrderedCollection that maintain their own pending
            // messages will work.
            this.onConnect();
        }
    }

    /**
     * Handles a message being received from the remote delta server.
     * @param message - The message to process
     * @param local - Whether the message originated from the local client
     * @param localOpMetadata - For local client messages, this is the metadata that was submitted with the message.
     * For messages from a remote client, this will be undefined.
     */
    private process(message: ISequencedDocumentMessage, local: boolean, localOpMetadata: unknown) {
        this.verifyNotClosed(); // This will result in container closure.
        this.emit("pre-op", message, local, this);
        this.processCore(message, local, localOpMetadata);
        this.emit("op", message, local, this);
    }

    /**
     * Called when a message has to be resubmitted. This typically happens for unacked messages after a
     * reconnection.
     * @param content - The content of the original message.
     * @param localOpMetadata - The local metadata associated with the original message.
     */
    private reSubmit(content: any, localOpMetadata: unknown) {
        this.reSubmitCore(content, localOpMetadata);
    }

    /**
<<<<<<< HEAD
=======
     * Revert an op
     */
    protected rollback(content: any, localOpMetadata: unknown) {
        throw new Error("rollback not supported");
    }

    /**
>>>>>>> 3c923a5a
     * Apply changes from an op. Used when rehydrating an attached container
     * with pending changes. This prepares the SharedObject for seeing an ACK
     * for the op or resubmitting the op upon reconnection.
     * @param content - Contents of a stashed op.
     * @returns localMetadata of the op, to be passed to process() or resubmit()
     * when the op is ACKed or resubmitted, respectively
     */
    protected abstract applyStashedOp(content: any): unknown;
}

/**
 * SharedObject with simplified, synchronous summarization and GC.
 * DDS implementations with async and incremental summarization should extend SharedObjectCore directly instead.
 */
export abstract class SharedObject<TEvent extends ISharedObjectEvents = ISharedObjectEvents>
    extends SharedObjectCore<TEvent> {
    /**
     * True while we are garbage collecting this object's data.
     */
    private _isGCing: boolean = false;

    /**
     * The serializer to use to serialize / parse handles, if any.
     */
    private readonly _serializer: IFluidSerializer;

    protected get serializer(): IFluidSerializer {
        /**
         * During garbage collection, the SummarySerializer keeps track of IFluidHandles that are serialized. These
         * handles represent references to other Fluid objects.
         *
         * This is fine for now. However, if we implement delay loading in DDss, they may load and de-serialize content
         * in summarize. When that happens, they may incorrectly hit this assert and we will have to change this.
         */
        assert(!this._isGCing,
            0x075 /* "SummarySerializer should be used for serializing data during summary." */);
        return this._serializer;
    }

    /**
     * @param id - The id of the shared object
     * @param runtime - The IFluidDataStoreRuntime which contains the shared object
     * @param attributes - Attributes of the shared object
     */
    constructor(
        id: string,
        runtime: IFluidDataStoreRuntime,
<<<<<<< HEAD
        attributes: IChannelAttributes) {
=======
        attributes: IChannelAttributes,
        private readonly telemetryContextPrefix: string,
    ) {
>>>>>>> 3c923a5a
        super(id, runtime, attributes);

        this._serializer = new FluidSerializer(
            this.runtime.channelsRoutingContext,
            (handle: IFluidHandle) => this.handleDecoded(handle),
        );
    }

    /**
     * {@inheritDoc @fluidframework/datastore-definitions#(IChannel:interface).getAttachSummary}
     */
    public getAttachSummary(
        fullTree: boolean = false,
        trackState: boolean = false,
        telemetryContext?: ITelemetryContext,
    ): ISummaryTreeWithStats {
        const result = this.summarizeCore(this.serializer, telemetryContext);
        this.incrementTelemetryMetric(blobCountPropertyName, result.stats.blobNodeCount, telemetryContext);
        this.incrementTelemetryMetric(totalBlobSizePropertyName, result.stats.totalBlobSize, telemetryContext);
        return result;
    }

    /**
     * {@inheritDoc @fluidframework/datastore-definitions#(IChannel:interface).summarize}
     */
    public async summarize(
        fullTree: boolean = false,
        trackState: boolean = false,
        telemetryContext?: ITelemetryContext,
    ): Promise<ISummaryTreeWithStats> {
        const result = this.summarizeCore(this.serializer, telemetryContext);
        this.incrementTelemetryMetric(blobCountPropertyName, result.stats.blobNodeCount, telemetryContext);
        this.incrementTelemetryMetric(totalBlobSizePropertyName, result.stats.totalBlobSize, telemetryContext);
        return result;
    }

    /**
     * {@inheritDoc (ISharedObject:interface).getGCData}
     */
    public getGCData(fullGC: boolean = false): IGarbageCollectionData {
        // Set _isGCing to true. This flag is used to ensure that we only use SummarySerializer to serialize handles
        // in this object's data.
        assert(!this._isGCing, 0x078 /* "Possible re-entrancy! Summary should not already be in progress." */);
        this._isGCing = true;

        let gcData: IGarbageCollectionData;
        try {
            const serializer = new SummarySerializer(
                this.runtime.channelsRoutingContext,
                (handle: IFluidHandle) => this.handleDecoded(handle),
            );
            this.processGCDataCore(serializer);
            // The GC data for this shared object contains a single GC node. The outbound routes of this node are the
            // routes of handles serialized during summarization.
            gcData = { gcNodes: { "/": serializer.getSerializedRoutes() } };
            assert(this._isGCing, 0x079 /* "Possible re-entrancy! Summary should have been in progress." */);
        } finally {
            this._isGCing = false;
        }

        return gcData;
    }

    /**
     * Calls the serializer over all data in this object that reference other GC nodes.
     * Derived classes must override this to provide custom list of references to other GC nodes.
     */
    protected processGCDataCore(serializer: SummarySerializer) {
        // We run the full summarize logic to get the list of outbound routes from this object. This is a little
        // expensive but its okay for now. It will be updated to not use full summarize and make it more efficient.
        // See: https://github.com/microsoft/FluidFramework/issues/4547
        this.summarizeCore(serializer);
    }

    /**
     * Gets a form of the object that can be serialized.
     * @returns A tree representing the snapshot of the shared object.
     */
    protected abstract summarizeCore(
        serializer: IFluidSerializer,
        telemetryContext?: ITelemetryContext,
    ): ISummaryTreeWithStats;

    private incrementTelemetryMetric(propertyName: string, incrementBy: number, telemetryContext?: ITelemetryContext) {
        const prevTotal = (telemetryContext?.get(this.telemetryContextPrefix, propertyName) ?? 0) as number;
        telemetryContext?.set(this.telemetryContextPrefix, propertyName, prevTotal + incrementBy);
    }
}<|MERGE_RESOLUTION|>--- conflicted
+++ resolved
@@ -427,8 +427,6 @@
     }
 
     /**
-<<<<<<< HEAD
-=======
      * Revert an op
      */
     protected rollback(content: any, localOpMetadata: unknown) {
@@ -436,7 +434,6 @@
     }
 
     /**
->>>>>>> 3c923a5a
      * Apply changes from an op. Used when rehydrating an attached container
      * with pending changes. This prepares the SharedObject for seeing an ACK
      * for the op or resubmitting the op upon reconnection.
@@ -484,13 +481,9 @@
     constructor(
         id: string,
         runtime: IFluidDataStoreRuntime,
-<<<<<<< HEAD
-        attributes: IChannelAttributes) {
-=======
         attributes: IChannelAttributes,
         private readonly telemetryContextPrefix: string,
     ) {
->>>>>>> 3c923a5a
         super(id, runtime, attributes);
 
         this._serializer = new FluidSerializer(
