--- conflicted
+++ resolved
@@ -69,13 +69,8 @@
     "@fluidframework/shared-object-base": "^2.0.0"
   },
   "devDependencies": {
-<<<<<<< HEAD
-    "@fluid-internal/test-dds-utils": "^1.2.0",
+    "@fluid-internal/test-dds-utils": "^2.0.0",
     "@fluidframework/build-common": "^0.24.0",
-=======
-    "@fluid-internal/test-dds-utils": "^2.0.0",
-    "@fluidframework/build-common": "^0.24.0-0",
->>>>>>> 6462733b
     "@fluidframework/build-tools": "^0.2.74327",
     "@fluidframework/cell-previous": "npm:@fluidframework/cell@1.1.0",
     "@fluidframework/eslint-config-fluid": "^0.28.2000",
