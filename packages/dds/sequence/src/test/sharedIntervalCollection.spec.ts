/*!
 * Copyright (c) Microsoft Corporation and contributors. All rights reserved.
 * Licensed under the MIT License.
 */
import { strict as assert } from "assert";
import {
	MockContainerRuntime,
	MockContainerRuntimeFactory,
	MockContainerRuntimeFactoryForReconnection,
	MockContainerRuntimeForReconnection,
	MockFluidDataStoreRuntime,
	MockStorage,
} from "@fluidframework/test-runtime-utils";
import { Client } from "@fluidframework/merge-tree";
import {
	SharedIntervalCollection,
	SharedIntervalCollectionFactory,
} from "../sharedIntervalCollection";
import { IIntervalCollection } from "../intervalCollection";
<<<<<<< HEAD
import { Interval, IntervalType } from "../intervals";
import { idCompareFn, endpointCompareFn } from "./intervalUtils";

const assertIntervals = (
	intervalCollection: IIntervalCollection<Interval>,
	expected: { start: number; end: number }[],
	validateOverlapping: boolean = true,
=======
import { Interval, IntervalType, intervalHelpers } from "../intervals";
import { IOverlappingIntervalsIndex, OverlappingIntervalsIndex } from "../intervalIndex";

const assertIntervals = (
	intervalCollection: IIntervalCollection<Interval>,
	expected: readonly { start: number; end: number }[],
	overlappingIntervalsIndex?: IOverlappingIntervalsIndex<Interval>,
>>>>>>> 4b3ebfd3
) => {
	const actual = Array.from(intervalCollection);
	if (overlappingIntervalsIndex) {
		const overlapping = overlappingIntervalsIndex.findOverlappingIntervals(
			Number.NEGATIVE_INFINITY,
			Number.POSITIVE_INFINITY,
		);
		actual.sort(idCompareFn);
		overlapping.sort(idCompareFn);
		assert.deepEqual(actual, overlapping, "Interval search returned inconsistent results");
	}
	assert.strictEqual(
		actual.length,
		expected.length,
		`the number of intervals must be consistent`,
	);

	const actualPos = actual.map((interval) => {
		assert(interval);
		return { start: interval.start, end: interval.end };
	});
	actualPos.sort(endpointCompareFn);
	expected.sort(endpointCompareFn);
	assert.deepEqual(actualPos, expected, "intervals are not as expected");
};

function createConnectedIntervalCollection(
	id: string,
	runtimeFactory: MockContainerRuntimeFactoryForReconnection,
): {
	intervals: SharedIntervalCollection;
	containerRuntime: MockContainerRuntimeForReconnection;
};
function createConnectedIntervalCollection(
	id: string,
	runtimeFactory: MockContainerRuntimeFactory,
): {
	intervals: SharedIntervalCollection;
	containerRuntime: MockContainerRuntime;
};
function createConnectedIntervalCollection(
	id: string,
	runtimeFactory: MockContainerRuntimeFactory | MockContainerRuntimeFactoryForReconnection,
) {
	const dataStoreRuntime = new MockFluidDataStoreRuntime();
	const intervals = new SharedIntervalCollection(
		id,
		dataStoreRuntime,
		SharedIntervalCollectionFactory.Attributes,
	);
	const containerRuntime = runtimeFactory.createContainerRuntime(dataStoreRuntime);
	const services = {
		deltaConnection: dataStoreRuntime.createDeltaConnection(),
		objectStorage: new MockStorage(undefined),
	};
	intervals.connect(services);
	intervals.initializeLocal();
	return { intervals, containerRuntime };
}

describe("SharedIntervalCollection", () => {
	describe("In a connected state", () => {
		let runtimeFactory: MockContainerRuntimeFactory;
		let intervals1: SharedIntervalCollection;
		let intervals2: SharedIntervalCollection;
		let collection1: IIntervalCollection<Interval>;
		let collection2: IIntervalCollection<Interval>;
		let overlappingIntervalsIndex1: IOverlappingIntervalsIndex<Interval>;
		let overlappingIntervalsIndex2: IOverlappingIntervalsIndex<Interval>;

		beforeEach(() => {
			runtimeFactory = new MockContainerRuntimeFactory();
			intervals1 = createConnectedIntervalCollection(
				"collection 1",
				runtimeFactory,
			).intervals;
			intervals2 = createConnectedIntervalCollection(
				"collection 2",
				runtimeFactory,
			).intervals;
			collection1 = intervals1.getIntervalCollection("test");
			collection2 = intervals2.getIntervalCollection("test");
			overlappingIntervalsIndex1 = new OverlappingIntervalsIndex(
				undefined as unknown as Client,
				intervalHelpers,
			);
			overlappingIntervalsIndex2 = new OverlappingIntervalsIndex(
				undefined as unknown as Client,
				intervalHelpers,
			);
			collection1.attachIndex(overlappingIntervalsIndex1);
			collection2.attachIndex(overlappingIntervalsIndex2);
		});

		afterEach(() => {
			collection1.detachIndex(overlappingIntervalsIndex1);
			collection2.detachIndex(overlappingIntervalsIndex2);
		});

		it("Can add intervals from multiple clients", () => {
			collection1.add(0, 20, IntervalType.Simple);
			collection2.add(10, 30, IntervalType.Simple);
			assertIntervals(collection1, [{ start: 0, end: 20 }], overlappingIntervalsIndex1);
			assertIntervals(collection2, [{ start: 10, end: 30 }], overlappingIntervalsIndex2);

			assert.equal(overlappingIntervalsIndex1.findOverlappingIntervals(1, 3).length, 1);
			assert.equal(overlappingIntervalsIndex2.findOverlappingIntervals(1, 3).length, 0);
			assert.equal(overlappingIntervalsIndex1.findOverlappingIntervals(1, 19).length, 1);
			assert.equal(overlappingIntervalsIndex2.findOverlappingIntervals(1, 19).length, 1);

			runtimeFactory.processAllMessages();
			const expected = [
				{ start: 0, end: 20 },
				{ start: 10, end: 30 },
			];
			assertIntervals(collection1, expected, overlappingIntervalsIndex1);
			assertIntervals(collection2, expected, overlappingIntervalsIndex2);

			assert.equal(overlappingIntervalsIndex1.findOverlappingIntervals(1, 3).length, 1);
			assert.equal(overlappingIntervalsIndex2.findOverlappingIntervals(1, 3).length, 1);
			assert.equal(overlappingIntervalsIndex1.findOverlappingIntervals(1, 19).length, 2);
			assert.equal(overlappingIntervalsIndex2.findOverlappingIntervals(1, 19).length, 2);
		});

		it("Can remove intervals that were added", () => {
			const interval = collection1.add(0, 20, IntervalType.Simple);
			collection2.add(10, 30, IntervalType.Simple);
			runtimeFactory.processAllMessages();

			const id = interval.getIntervalId() ?? assert.fail("expected interval to have id");
			collection1.removeIntervalById(id);
			assertIntervals(collection1, [{ start: 10, end: 30 }], overlappingIntervalsIndex1);
			assertIntervals(
				collection2,
				[
					{ start: 0, end: 20 },
					{ start: 10, end: 30 },
				],
				overlappingIntervalsIndex2,
			);

			runtimeFactory.processAllMessages();
			assertIntervals(collection1, [{ start: 10, end: 30 }], overlappingIntervalsIndex1);
			assertIntervals(collection2, [{ start: 10, end: 30 }], overlappingIntervalsIndex2);
		});

		it("Can change intervals", () => {
			const interval = collection1.add(0, 20, IntervalType.Simple);
			collection2.add(10, 30, IntervalType.Simple);
			runtimeFactory.processAllMessages();

			const id = interval.getIntervalId() ?? assert.fail("expected interval to have id");
			collection1.change(id, 10, 20);
			assertIntervals(
				collection1,
				[
					{ start: 10, end: 20 },
					{ start: 10, end: 30 },
				],
				overlappingIntervalsIndex1,
			);
			assertIntervals(
				collection2,
				[
					{ start: 0, end: 20 },
					{ start: 10, end: 30 },
				],
				overlappingIntervalsIndex2,
			);

			runtimeFactory.processAllMessages();
			assertIntervals(
				collection1,
				[
					{ start: 10, end: 20 },
					{ start: 10, end: 30 },
				],
				overlappingIntervalsIndex1,
			);
			assertIntervals(
				collection2,
				[
					{ start: 10, end: 20 },
					{ start: 10, end: 30 },
				],
				overlappingIntervalsIndex2,
			);
		});
	});

	describe("on reconnect", () => {
		let runtimeFactory: MockContainerRuntimeFactoryForReconnection;
		let intervals1: SharedIntervalCollection;
		let intervals2: SharedIntervalCollection;
		let runtime1: MockContainerRuntimeForReconnection;
		let collection1: IIntervalCollection<Interval>;
		let collection2: IIntervalCollection<Interval>;
		let overlappingIntervalsIndex1: IOverlappingIntervalsIndex<Interval>;
		let overlappingIntervalsIndex2: IOverlappingIntervalsIndex<Interval>;

		beforeEach(() => {
			runtimeFactory = new MockContainerRuntimeFactoryForReconnection();
			const client1 = createConnectedIntervalCollection("collection 1", runtimeFactory);
			runtime1 = client1.containerRuntime;
			intervals1 = client1.intervals;
			intervals2 = createConnectedIntervalCollection(
				"collection 2",
				runtimeFactory,
			).intervals;
			collection1 = intervals1.getIntervalCollection("test");
			collection2 = intervals2.getIntervalCollection("test");

			overlappingIntervalsIndex1 = new OverlappingIntervalsIndex(
				undefined as unknown as Client,
				intervalHelpers,
			);
			overlappingIntervalsIndex2 = new OverlappingIntervalsIndex(
				undefined as unknown as Client,
				intervalHelpers,
			);
			collection1.attachIndex(overlappingIntervalsIndex1);
			collection2.attachIndex(overlappingIntervalsIndex2);
		});

		afterEach(() => {
			collection1.detachIndex(overlappingIntervalsIndex1);
			collection2.detachIndex(overlappingIntervalsIndex2);
		});

		it("can rebase add ops", () => {
			runtime1.connected = false;
			collection1.add(15, 17, IntervalType.Simple);
			runtimeFactory.processAllMessages();

			assertIntervals(collection1, [{ start: 15, end: 17 }], overlappingIntervalsIndex1);
			assertIntervals(collection2, [], overlappingIntervalsIndex2);

			runtime1.connected = true;
			runtimeFactory.processAllMessages();

			assertIntervals(collection1, [{ start: 15, end: 17 }], overlappingIntervalsIndex1);
			assertIntervals(collection2, [{ start: 15, end: 17 }], overlappingIntervalsIndex2);
		});
	});
});<|MERGE_RESOLUTION|>--- conflicted
+++ resolved
@@ -17,23 +17,14 @@
 	SharedIntervalCollectionFactory,
 } from "../sharedIntervalCollection";
 import { IIntervalCollection } from "../intervalCollection";
-<<<<<<< HEAD
-import { Interval, IntervalType } from "../intervals";
+import { Interval, IntervalType, intervalHelpers } from "../intervals";
 import { idCompareFn, endpointCompareFn } from "./intervalUtils";
+import { IOverlappingIntervalsIndex, OverlappingIntervalsIndex } from "../intervalIndex";
 
 const assertIntervals = (
 	intervalCollection: IIntervalCollection<Interval>,
 	expected: { start: number; end: number }[],
-	validateOverlapping: boolean = true,
-=======
-import { Interval, IntervalType, intervalHelpers } from "../intervals";
-import { IOverlappingIntervalsIndex, OverlappingIntervalsIndex } from "../intervalIndex";
-
-const assertIntervals = (
-	intervalCollection: IIntervalCollection<Interval>,
-	expected: readonly { start: number; end: number }[],
 	overlappingIntervalsIndex?: IOverlappingIntervalsIndex<Interval>,
->>>>>>> 4b3ebfd3
 ) => {
 	const actual = Array.from(intervalCollection);
 	if (overlappingIntervalsIndex) {
