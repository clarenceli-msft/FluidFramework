/*!
 * Copyright (c) Microsoft Corporation and contributors. All rights reserved.
 * Licensed under the MIT License.
 */

import { strict as assert } from "assert";
import { IChannelServices } from "@fluidframework/datastore-definitions";
import {
	ReferenceType,
	SlidingPreference,
	reservedRangeLabelsKey,
} from "@fluidframework/merge-tree";
import {
	MockFluidDataStoreRuntime,
	MockContainerRuntimeFactory,
	MockContainerRuntimeFactoryForReconnection,
	MockContainerRuntimeForReconnection,
	MockStorage,
	MockEmptyDeltaConnection,
} from "@fluidframework/test-runtime-utils";
import { LoggingError } from "@fluidframework/telemetry-utils";
import { SharedString } from "../sharedString";
import { SharedStringFactory } from "../sequenceFactory";
import { IIntervalCollection, Side } from "../intervalCollection";
import { IntervalIndex } from "../intervalIndex";
import { IntervalStickiness, SequenceInterval, ISerializableInterval } from "../intervals";
<<<<<<< HEAD
import { assertIntervals } from "./intervalUtils";
=======
import { assertSequenceIntervals } from "./intervalTestUtils";
>>>>>>> 4b3ebfd3

class MockIntervalIndex<TInterval extends ISerializableInterval>
	implements IntervalIndex<TInterval>
{
	private readonly intervals: TInterval[];
	constructor() {
		this.intervals = new Array<TInterval>();
	}

	public add(interval: TInterval) {
		this.intervals.push(interval);
	}

	public remove(interval: TInterval): boolean {
		const idx = this.intervals.indexOf(interval);
		if (idx !== -1) {
			this.intervals.splice(idx, 1);
			return true;
		}
		return false;
	}

	public get(idx: number): TInterval {
		return this.intervals[idx];
	}

	public size(): number {
		return this.intervals.length;
	}
}

<<<<<<< HEAD
/*
const assertIntervals = (
	sharedString: SharedString,
	intervalCollection: IIntervalCollection<SequenceInterval>,
	expected: readonly { start: number; end: number }[],
	validateOverlapping: boolean = true,
) => {
	const actual = Array.from(intervalCollection);
	if (validateOverlapping && sharedString.getLength() > 0) {
		const overlapping = intervalCollection.findOverlappingIntervals(
			0,
			sharedString.getLength() - 1,
		);
		assert.deepEqual(actual, overlapping, "Interval search returned inconsistent results");
	}
	assert.strictEqual(
		actual.length,
		expected.length,
		`findOverlappingIntervals() must return the expected number of intervals`,
	);

	const actualPos = actual.map((interval) => {
		assert(interval);
		const start = sharedString.localReferencePositionToPosition(interval.start);
		const end = sharedString.localReferencePositionToPosition(interval.end);
		return { start, end };
	});
	assert.deepEqual(actualPos, expected, "intervals are not as expected");
}; */

=======
>>>>>>> 4b3ebfd3
function assertIntervalEquals(
	string: SharedString,
	interval: SequenceInterval | undefined,
	endpoints: { start: number; end: number },
): void {
	assert(interval);
	assert.equal(
		string.localReferencePositionToPosition(interval.start),
		endpoints.start,
		"mismatched start",
	);
	assert.equal(
		string.localReferencePositionToPosition(interval.end),
		endpoints.end,
		"mismatched end",
	);
}

describe("SharedString interval collections", () => {
	let sharedString: SharedString;
	let dataStoreRuntime1: MockFluidDataStoreRuntime;

	beforeEach(() => {
		dataStoreRuntime1 = new MockFluidDataStoreRuntime({ clientId: "1" });
		sharedString = new SharedString(
			dataStoreRuntime1,
			"shared-string-1",
			SharedStringFactory.Attributes,
		);
	});

	function checkIntervalChange() {
		const collection = sharedString.getIntervalCollection("test");
		const interval = collection.add({ start: 0, end: 0 });
		const intervalId = interval.getIntervalId();
		assert(intervalId);
		// @ts-expect-error - require passing both interval endpoints
		collection.change(intervalId, { start: 1, end: undefined });
		// @ts-expect-error - require passing both interval endpoints
		collection.change(intervalId, { start: undefined, end: 1 });
	}

	describe("in a connected state with a remote SharedString", () => {
		let sharedString2: SharedString;
		let containerRuntimeFactory: MockContainerRuntimeFactory;

		beforeEach(() => {
			containerRuntimeFactory = new MockContainerRuntimeFactory();

			// Connect the first SharedString.
			dataStoreRuntime1.local = false;
			dataStoreRuntime1.options = {
				intervalStickinessEnabled: true,
			};
			const containerRuntime1 =
				containerRuntimeFactory.createContainerRuntime(dataStoreRuntime1);
			const services1 = {
				deltaConnection: dataStoreRuntime1.createDeltaConnection(),
				objectStorage: new MockStorage(),
			};
			sharedString.initializeLocal();
			sharedString.connect(services1);

			// Create and connect a second SharedString.
			const dataStoreRuntime2 = new MockFluidDataStoreRuntime({ clientId: "2" });
			const containerRuntime2 =
				containerRuntimeFactory.createContainerRuntime(dataStoreRuntime2);
			dataStoreRuntime2.options = {
				intervalStickinessEnabled: true,
			};
			const services2 = {
				deltaConnection: dataStoreRuntime2.createDeltaConnection(),
				objectStorage: new MockStorage(),
			};

			sharedString2 = new SharedString(
				dataStoreRuntime2,
				"shared-string-2",
				SharedStringFactory.Attributes,
			);
			sharedString2.initializeLocal();
			sharedString2.connect(services2);
		});

		it("can maintain interval consistency", () => {
			const collection1 = sharedString.getIntervalCollection("test");
			sharedString.insertText(0, "xyz");
			containerRuntimeFactory.processAllMessages();
			const collection2 = sharedString2.getIntervalCollection("test");
			assert.notStrictEqual(collection2, undefined, "undefined");
			assert.strictEqual(sharedString.getText(), sharedString2.getText(), "not equal text");

			sharedString.insertText(0, "abc");
			const interval = collection1.add({ start: 1, end: 1 });
			const intervalId = interval.getIntervalId();
			assert(intervalId);
			sharedString2.insertText(0, "wha");

			containerRuntimeFactory.processAllMessages();
			assert.strictEqual(sharedString.getText(), "whaabcxyz", "different text 1");
			assert.strictEqual(sharedString.getText(), "whaabcxyz", "different text 2");

			assertSequenceIntervals(sharedString, collection1, [{ start: 4, end: 4 }]);
			assertSequenceIntervals(sharedString2, collection2, [{ start: 4, end: 4 }]);

			collection2.change(intervalId, 1, 6);
			sharedString.removeText(0, 2);
			collection1.change(intervalId, 0, 5);

			containerRuntimeFactory.processAllMessages();

			assertSequenceIntervals(sharedString, collection1, [{ start: 0, end: 5 }]);
			assertSequenceIntervals(sharedString2, collection2, [{ start: 0, end: 5 }]);

			collection1.change(
				intervalId,
				sharedString.getLength() - 1,
				sharedString.getLength() - 1,
			);

			containerRuntimeFactory.processAllMessages();

			assertSequenceIntervals(sharedString, collection1, [
				{ start: sharedString.getLength() - 1, end: sharedString.getLength() - 1 },
			]);
			assertSequenceIntervals(sharedString2, collection2, [
				{ start: sharedString2.getLength() - 1, end: sharedString2.getLength() - 1 },
			]);
		});

		// Regression test for bug described in <https://dev.azure.com/fluidframework/internal/_workitems/edit/4477>
		//
		// this test involves a crash inside RBTree when multiple intervals slide
		// off the string
		it.skip("passes regression test for #4477", () => {
			sharedString.insertText(0, "ABC");
			sharedString.insertText(0, "D");
			// DABC
			sharedString.removeRange(0, 1);
			// [D]ABC
			const collection = sharedString.getIntervalCollection("test");
			collection.add({ start: 0, end: 0, props: { intervalId: "x" } });
			//    x
			// [D]ABC
			sharedString.removeRange(0, 1);
			//     x
			// [D][A]BC
			collection.add({ start: 0, end: 0, props: { intervalId: "y" } });
			//     x y
			// [D][A]BC
			sharedString.removeRange(0, 1);
			sharedString.removeRange(0, 1);
			sharedString.insertText(0, "EFGHIJK");
			sharedString.insertText(0, "LMNO");
			containerRuntimeFactory.processAllMessages();
			sharedString.insertText(0, "P");
			// x, y are detached
			//                  [   ]
			// string is PLMNOEFGHIJK
			collection.add({ start: 7, end: 11, props: { intervalId: "z" } });
			sharedString.removeRange(11, 12);
			containerRuntimeFactory.processAllMessages();
		});

		describe("remain consistent on double-delete", () => {
			let collection: IIntervalCollection<SequenceInterval>;
			let collection2: IIntervalCollection<SequenceInterval>;
			beforeEach(() => {
				sharedString.insertText(0, "01234");
				collection = sharedString.getIntervalCollection("test");
				collection2 = sharedString2.getIntervalCollection("test");
				containerRuntimeFactory.processAllMessages();
			});

			it("causing references to slide forward", () => {
				sharedString2.removeRange(2, 3);
				collection.add({ start: 2, end: 2 });
				sharedString.removeRange(2, 4);
				containerRuntimeFactory.processAllMessages();
				assertSequenceIntervals(sharedString, collection, [{ start: 2, end: 2 }]);
				assertSequenceIntervals(sharedString2, collection2, [{ start: 2, end: 2 }]);
			});

			it("causing references to slide backward", () => {
				sharedString2.removeRange(2, 3);
				collection.add({ start: 2, end: 2 });
				sharedString.removeRange(2, 5);
				containerRuntimeFactory.processAllMessages();
				assertSequenceIntervals(sharedString, collection, [{ start: 1, end: 1 }]);
				assertSequenceIntervals(sharedString2, collection2, [{ start: 1, end: 1 }]);
			});
		});

		it("errors creating invalid intervals", () => {
			const collection1 = sharedString.getIntervalCollection("test");
			containerRuntimeFactory.processAllMessages();

			assert.throws(
				() => collection1.add({ start: 0, end: 0 }),
				"Should throw creating interval on empty string",
			);
			assert.throws(
				() => collection1.add({ start: 1, end: 3 }),
				"Should throw creating interval on empty string",
			);
			sharedString.insertText(0, "ABCD");
			containerRuntimeFactory.processAllMessages();
			assert.throws(
				() => collection1.add({ start: 2, end: 5 }),
				"Should throw creating interval past end of string",
			);
			// There is no check for creating an interval at a negative offset
			// assert.throws(() => collection1.add(-1, 2, IntervalType.SlideOnRemove),
			//     "Should throw creating interval at negative position");
		});

		it("can create and slide interval to a marker", () => {
			sharedString.insertText(0, "ABCD");
			sharedString.insertMarker(4, ReferenceType.Tile, { nodeType: "Paragraph" });
			const collection1 = sharedString.getIntervalCollection("test");
			containerRuntimeFactory.processAllMessages();
			const collection2 = sharedString2.getIntervalCollection("test");

			collection1.add({ start: 3, end: 4 });
			containerRuntimeFactory.processAllMessages();

			assertSequenceIntervals(sharedString, collection1, [{ start: 3, end: 4 }]);
			assertSequenceIntervals(sharedString2, collection2, [{ start: 3, end: 4 }]);

			sharedString.removeRange(3, 4);
			containerRuntimeFactory.processAllMessages();

			assertSequenceIntervals(sharedString, collection1, [{ start: 3, end: 3 }]);
			assertSequenceIntervals(sharedString2, collection2, [{ start: 3, end: 3 }]);
		});

		it("can slide intervals nearer", () => {
			const collection1 = sharedString.getIntervalCollection("test");
			sharedString.insertText(0, "ABCD");
			containerRuntimeFactory.processAllMessages();
			const collection2 = sharedString2.getIntervalCollection("test");

			// Conflicting remove/add interval at end of string
			collection1.add({ start: 1, end: 3 });
			sharedString2.removeRange(3, 4);
			containerRuntimeFactory.processAllMessages();
			assertSequenceIntervals(sharedString, collection1, [{ start: 1, end: 2 }]);
			assertSequenceIntervals(sharedString2, collection2, [{ start: 1, end: 2 }]);

			// Remove location of end of interval
			sharedString.removeRange(2, 3);
			assert.equal(sharedString.getText(), "AB");
			assertSequenceIntervals(sharedString, collection1, [
				// odd behavior - end of interval doesn't slide
				// until ack, so position beyond end of string
				{ start: 1, end: 2 },
			]);
			containerRuntimeFactory.processAllMessages();
			assertSequenceIntervals(sharedString, collection1, [{ start: 1, end: 1 }]);
			assertSequenceIntervals(sharedString2, collection2, [{ start: 1, end: 1 }]);

			// Remove location of start and end of interval
			sharedString.removeRange(1, 2);
			assertSequenceIntervals(
				sharedString,
				collection1,
				[
					// odd behavior - start of interval doesn't slide
					// until ack, so not found by overlapping search
					{ start: 1, end: 1 },
				],
				false,
			);
			containerRuntimeFactory.processAllMessages();
			assertSequenceIntervals(sharedString, collection1, [{ start: 0, end: 0 }]);
			assertSequenceIntervals(sharedString2, collection2, [{ start: 0, end: 0 }]);

			// Interval on empty string
			sharedString.removeRange(0, 1);
			assertSequenceIntervals(sharedString, collection1, [
				// Search finds interval at end of string
				{ start: 0, end: 0 },
			]);
			containerRuntimeFactory.processAllMessages();
			assertSequenceIntervals(
				sharedString,
				collection1,
				[
					// Interval becomes detached when string is acked empty
					{ start: -1, end: -1 },
				],
				false,
			);
			assertSequenceIntervals(sharedString2, collection2, [{ start: -1, end: -1 }], false);
		});

		it("remains consistent when a change to the same position but different segment is issued", () => {
			// This is a regression test for an issue in LocalIntervalCollection, which avoided actually modifying
			// intervals on change operations if it perceived them to already have the same position. That logic was
			// invalid in 2 ways:
			// 1. for remote ops, the position requested for change potentially refers to a different revision from
			//    the local position.
			// 2. for local ops, even if an interval appears to be at the position it's being changed to, it might
			//    actually be associated with a removed segment and pending slide. In this case, failing to update
			//    the interval locally but still emitting a change op causes inconsistent behavior, since subsequent
			//    slides may be to different segments (in this test, the danger is that the client issuing the change
			//    op may end up with their interval pointing to the "Y" if they fail to change it locally)
			sharedString.insertText(0, "ABCDE");
			const collection1 = sharedString.getIntervalCollection("test");
			containerRuntimeFactory.processAllMessages();
			const interval = collection1.add({ start: 1, end: 3 });
			sharedString2.insertText(2, "XY");
			sharedString2.removeRange(1, 3);
			sharedString.removeRange(1, 4);
			const intervalId = interval.getIntervalId();
			assert(intervalId);
			collection1.change(intervalId, 1, 1);
			containerRuntimeFactory.processAllMessages();
			assert.equal(sharedString.getText(), "AYE");
			assertSequenceIntervals(sharedString, collection1, [{ start: 2, end: 2 }]);
			assertSequenceIntervals(sharedString2, sharedString2.getIntervalCollection("test"), [
				{ start: 2, end: 2 },
			]);
		});

		it("can slide intervals nearer to locally removed segment", () => {
			const collection1 = sharedString.getIntervalCollection("test");
			sharedString.insertText(0, "ABCD");
			containerRuntimeFactory.processAllMessages();
			const collection2 = sharedString2.getIntervalCollection("test");

			sharedString2.removeRange(3, 4);
			collection1.add({ start: 1, end: 3 });
			sharedString.removeRange(1, 3);
			containerRuntimeFactory.processAllMessages();
			assertSequenceIntervals(sharedString, collection1, [{ start: 0, end: 0 }]);
			assertSequenceIntervals(sharedString2, collection2, [{ start: 0, end: 0 }]);
		});

		it("consistent after remove all/insert text conflict", () => {
			const collection1 = sharedString.getIntervalCollection("test");
			sharedString.insertText(0, "ABCD");
			collection1.add({ start: 1, end: 3 });
			containerRuntimeFactory.processAllMessages();
			const collection2 = sharedString2.getIntervalCollection("test");

			sharedString.insertText(0, "XYZ");
			sharedString2.removeRange(0, 4);
			containerRuntimeFactory.processAllMessages();
			assertSequenceIntervals(sharedString, collection1, [{ start: 2, end: 2 }]);
			assertSequenceIntervals(sharedString2, collection2, [{ start: 2, end: 2 }]);

			sharedString2.removeRange(0, 3);
			sharedString.insertText(0, "PQ");
			containerRuntimeFactory.processAllMessages();
			assertSequenceIntervals(sharedString, collection1, [{ start: -1, end: -1 }], false);
			assertSequenceIntervals(sharedString2, collection2, [{ start: -1, end: -1 }], false);

			sharedString2.removeRange(0, 2);
			containerRuntimeFactory.processAllMessages();
			assertSequenceIntervals(sharedString, collection1, [{ start: -1, end: -1 }], false);
			assertSequenceIntervals(sharedString2, collection2, [{ start: -1, end: -1 }], false);
		});

		it("can slide intervals on remove ack", () => {
			const collection1 = sharedString.getIntervalCollection("test");
			sharedString.insertText(0, "ABCD");
			containerRuntimeFactory.processAllMessages();
			const collection2 = sharedString2.getIntervalCollection("test");

			collection1.add({ start: 1, end: 3 });
			containerRuntimeFactory.processAllMessages();

			sharedString.insertText(2, "X");
			assert.strictEqual(sharedString.getText(), "ABXCD");
			assertSequenceIntervals(sharedString, collection1, [{ start: 1, end: 4 }]);

			sharedString2.removeRange(1, 2);
			assert.strictEqual(sharedString2.getText(), "ACD");
			assertSequenceIntervals(sharedString2, collection2, [{ start: 1, end: 2 }]);

			containerRuntimeFactory.processAllMessages();
			assert.strictEqual(sharedString.getText(), "AXCD");
			assert.strictEqual(sharedString2.getText(), "AXCD");

			assertSequenceIntervals(sharedString, collection1, [{ start: 1, end: 3 }]);
			assertSequenceIntervals(sharedString2, collection2, [{ start: 1, end: 3 }]);
		});

		it("can slide intervals to segment not referenced by remove", () => {
			const collection1 = sharedString.getIntervalCollection("test");
			sharedString.insertText(0, "ABCD");
			containerRuntimeFactory.processAllMessages();
			const collection2 = sharedString2.getIntervalCollection("test");

			sharedString.insertText(2, "X");
			assert.strictEqual(sharedString.getText(), "ABXCD");
			collection1.add({ start: 1, end: 3 });

			sharedString2.removeRange(1, 2);
			assert.strictEqual(sharedString2.getText(), "ACD");

			containerRuntimeFactory.processAllMessages();
			assert.strictEqual(sharedString.getText(), "AXCD");
			assert.strictEqual(sharedString2.getText(), "AXCD");

			assertSequenceIntervals(sharedString2, collection2, [{ start: 1, end: 2 }]);
			assertSequenceIntervals(sharedString, collection1, [{ start: 1, end: 2 }]);
		});

		it("can slide intervals on create ack", () => {
			// Create and connect a third SharedString.
			const dataStoreRuntime3 = new MockFluidDataStoreRuntime({ clientId: "3" });
			const containerRuntime3 =
				containerRuntimeFactory.createContainerRuntime(dataStoreRuntime3);
			const services3 = {
				deltaConnection: containerRuntime3.createDeltaConnection(),
				objectStorage: new MockStorage(),
			};

			const sharedString3 = new SharedString(
				dataStoreRuntime3,
				"shared-string-3",
				SharedStringFactory.Attributes,
			);
			sharedString3.initializeLocal();
			sharedString3.connect(services3);

			const collection1 = sharedString.getIntervalCollection("test");
			sharedString.insertText(0, "ABCD");
			containerRuntimeFactory.processAllMessages();
			const collection2 = sharedString2.getIntervalCollection("test");
			const collection3 = sharedString3.getIntervalCollection("test");

			sharedString.removeRange(1, 2);
			assert.strictEqual(sharedString.getText(), "ACD");

			sharedString2.insertText(2, "X");
			assert.strictEqual(sharedString2.getText(), "ABXCD");

			collection3.add({ start: 1, end: 3 });

			containerRuntimeFactory.processAllMessages();
			assert.strictEqual(sharedString.getText(), "AXCD");
			assert.strictEqual(sharedString2.getText(), "AXCD");
			assert.strictEqual(sharedString3.getText(), "AXCD");

			assertSequenceIntervals(sharedString, collection1, [{ start: 1, end: 3 }]);
			assertSequenceIntervals(sharedString2, collection2, [{ start: 1, end: 3 }]);
			assertSequenceIntervals(sharedString3, collection3, [{ start: 1, end: 3 }]);
		});

		it("can slide intervals on change ack", () => {
			// Create and connect a third SharedString.
			const dataStoreRuntime3 = new MockFluidDataStoreRuntime({ clientId: "3" });
			const containerRuntime3 =
				containerRuntimeFactory.createContainerRuntime(dataStoreRuntime3);
			const services3 = {
				deltaConnection: containerRuntime3.createDeltaConnection(),
				objectStorage: new MockStorage(),
			};

			const sharedString3 = new SharedString(
				dataStoreRuntime3,
				"shared-string-3",
				SharedStringFactory.Attributes,
			);
			sharedString3.initializeLocal();
			sharedString3.connect(services3);

			const collection1 = sharedString.getIntervalCollection("test");
			sharedString.insertText(0, "ABCD");
			const interval = collection1.add({ start: 0, end: 0 });
			containerRuntimeFactory.processAllMessages();
			const collection2 = sharedString2.getIntervalCollection("test");
			const collection3 = sharedString3.getIntervalCollection("test");

			sharedString.removeRange(1, 2);
			assert.strictEqual(sharedString.getText(), "ACD");

			sharedString2.insertText(2, "X");
			assert.strictEqual(sharedString2.getText(), "ABXCD");

			const intervalId = interval.getIntervalId();
			assert(intervalId);
			collection3.change(intervalId, 1, 3);

			containerRuntimeFactory.processAllMessages();
			assert.strictEqual(sharedString.getText(), "AXCD");
			assert.strictEqual(sharedString2.getText(), "AXCD");
			assert.strictEqual(sharedString3.getText(), "AXCD");

			assertSequenceIntervals(sharedString, collection1, [{ start: 1, end: 3 }]);
			assertSequenceIntervals(sharedString2, collection2, [{ start: 1, end: 3 }]);
			assertSequenceIntervals(sharedString3, collection3, [{ start: 1, end: 3 }]);

			sharedString.removeRange(3, 4);
			assertSequenceIntervals(sharedString, collection1, [{ start: 1, end: 3 }]);
			containerRuntimeFactory.processAllMessages();

			assertSequenceIntervals(sharedString, collection1, [{ start: 1, end: 2 }]);
			assertSequenceIntervals(sharedString2, collection2, [{ start: 1, end: 2 }]);
			assertSequenceIntervals(sharedString3, collection3, [{ start: 1, end: 2 }]);
		});

		it("can slide intervals on create before remove", () => {
			const collection1 = sharedString.getIntervalCollection("test");
			sharedString.insertText(0, "ABCD");
			containerRuntimeFactory.processAllMessages();
			const collection2 = sharedString2.getIntervalCollection("test");

			collection2.add({ start: 2, end: 3 });

			sharedString.removeRange(1, 3);

			containerRuntimeFactory.processAllMessages();

			assertSequenceIntervals(sharedString2, collection2, [{ start: 1, end: 1 }]);
			assertSequenceIntervals(sharedString, collection1, [{ start: 1, end: 1 }]);
		});

		it("can slide intervals on remove before create", () => {
			const collection1 = sharedString.getIntervalCollection("test");
			sharedString.insertText(0, "ABCDE");
			containerRuntimeFactory.processAllMessages();
			const collection2 = sharedString2.getIntervalCollection("test");

			sharedString.removeRange(1, 3);
			assert.strictEqual(sharedString.getText(), "ADE");

			collection2.add({ start: 1, end: 3 });

			containerRuntimeFactory.processAllMessages();

			// before fixing this, at this point the start range on sharedString
			// is on the removed segment. Can't detect that from the interval API.
			assertSequenceIntervals(sharedString2, collection2, [{ start: 1, end: 1 }]);
			assertSequenceIntervals(sharedString, collection1, [{ start: 1, end: 1 }]);

			// More operations reveal the problem
			sharedString.insertText(2, "X");
			assert.strictEqual(sharedString.getText(), "ADXE");
			sharedString2.removeRange(1, 2);
			assert.strictEqual(sharedString2.getText(), "AE");

			containerRuntimeFactory.processAllMessages();
			assert.strictEqual(sharedString.getText(), "AXE");

			assertSequenceIntervals(sharedString2, collection2, [{ start: 1, end: 1 }]);
			assertSequenceIntervals(sharedString, collection1, [{ start: 1, end: 1 }]);
		});

		it("can maintain different offsets on removed segment", () => {
			const collection1 = sharedString.getIntervalCollection("test");
			sharedString.insertText(0, "ABCD");
			containerRuntimeFactory.processAllMessages();
			const collection2 = sharedString2.getIntervalCollection("test");

			collection1.add({ start: 1, end: 3 });
			sharedString.insertText(2, "XY");
			assert.strictEqual(sharedString.getText(), "ABXYCD");

			sharedString2.removeRange(0, 4);
			assert.strictEqual(sharedString2.getText(), "");

			containerRuntimeFactory.processAllMessages();
			assert.strictEqual(sharedString.getText(), "XY");
			assert.strictEqual(sharedString2.getText(), "XY");

			assertSequenceIntervals(sharedString, collection1, [{ start: 0, end: 1 }]);
			assertSequenceIntervals(sharedString2, collection2, [{ start: 0, end: 1 }]);
		});

		it("tolerates creation of an interval with no segment due to concurrent delete", () => {
			sharedString.insertText(0, "ABCDEF");
			const collection1 = sharedString.getIntervalCollection("test");
			const collection2 = sharedString2.getIntervalCollection("test");
			containerRuntimeFactory.processAllMessages();
			sharedString2.removeRange(0, sharedString2.getLength());
			collection1.add({ start: 1, end: 1 });
			sharedString2.insertText(0, "X");
			containerRuntimeFactory.processAllMessages();
			assertSequenceIntervals(sharedString, collection1, [{ start: -1, end: -1 }], false);
			assertSequenceIntervals(sharedString2, collection2, [{ start: -1, end: -1 }], false);
		});

		it("can maintain consistency of LocalReference's when segments are packed", async () => {
			// sharedString.insertMarker(0, ReferenceType.Tile, { nodeType: "Paragraph" });

			const collection1 = sharedString.getIntervalCollection("test2");
			containerRuntimeFactory.processAllMessages();
			const collection2 = sharedString2.getIntervalCollection("test2");

			sharedString.insertText(0, "a");
			sharedString.insertText(1, "b");
			sharedString.insertText(2, "c");
			sharedString.insertText(3, "d");
			sharedString.insertText(4, "e");
			sharedString.insertText(5, "f");

			containerRuntimeFactory.processAllMessages();

			assert.strictEqual(sharedString.getText(), "abcdef", "incorrect text 1");
			assert.strictEqual(sharedString2.getText(), "abcdef", "incorrect text 2");

			collection1.add({ start: 2, end: 2 });

			containerRuntimeFactory.processAllMessages();

			assertSequenceIntervals(sharedString, collection1, [{ start: 2, end: 2 }]);
			assertSequenceIntervals(sharedString2, collection2, [{ start: 2, end: 2 }]);

			sharedString.insertText(0, "a");
			sharedString.insertText(1, "b");
			sharedString.insertText(2, "c");
			sharedString.insertText(3, "d");
			sharedString.insertText(4, "e");
			sharedString.insertText(5, "f");

			containerRuntimeFactory.processAllMessages();

			assert.strictEqual(sharedString.getText(), "abcdefabcdef", "incorrect text 2");
			assert.strictEqual(sharedString2.getText(), "abcdefabcdef", "incorrect text 3");

			collection1.add({ start: 5, end: 5 });
			collection1.add({ start: 2, end: 2 });

			containerRuntimeFactory.processAllMessages();

			assertSequenceIntervals(sharedString, collection1, [
				{ start: 2, end: 2 },
				{ start: 5, end: 5 },
				{ start: 8, end: 8 },
			]);
			assertSequenceIntervals(sharedString2, collection2, [
				{ start: 2, end: 2 },
				{ start: 5, end: 5 },
				{ start: 8, end: 8 },
			]);

			// Summarize to cause Zamboni to pack segments. Confirm consistency after packing.
			await sharedString2.summarize();

			assertSequenceIntervals(sharedString, collection1, [
				{ start: 2, end: 2 },
				{ start: 5, end: 5 },
				{ start: 8, end: 8 },
			]);
			assertSequenceIntervals(sharedString2, collection2, [
				{ start: 2, end: 2 },
				{ start: 5, end: 5 },
				{ start: 8, end: 8 },
			]);
		});

		it("ignores remote changes that would be overridden by multiple local ones", () => {
			// The idea of this test is to verify multiple pending local changes are tracked accurately.
			// No tracking at all of pending changes would cause collection 1 to see all 5 values: 0, 1, 2, 3, 4.
			// Tracking that there is only a local change, but not which one it was might cause collection 1 to
			// see 4 values: 0, 2, 3, 4.
			// Correct tracking should cause collection1 to only see 3 values: 0, 2, 4
			sharedString.insertText(0, "ABCDEF");
			const collection1 = sharedString.getIntervalCollection("test");
			const endpointsForCollection1: { start: number; end: number }[] = [];
			const sequenceIntervalToEndpoints = (
				interval: SequenceInterval,
			): { start: number; end: number } => ({
				start: sharedString.localReferencePositionToPosition(interval.start),
				end: sharedString.localReferencePositionToPosition(interval.end),
			});

			collection1.on("addInterval", (interval) => {
				endpointsForCollection1.push(sequenceIntervalToEndpoints(interval));
			});
			collection1.on("changeInterval", (interval) => {
				const { start, end } = sequenceIntervalToEndpoints(interval);
				// IntervalCollection is a bit noisy when it comes to change events; this logic makes sure
				// to only append for actually changed values.
				const prevValue = endpointsForCollection1[endpointsForCollection1.length - 1];
				if (prevValue.start !== start || prevValue.end !== end) {
					endpointsForCollection1.push({ start, end });
				}
			});

			const id = collection1.add({ start: 0, end: 0 }).getIntervalId();
			assert(id);
			containerRuntimeFactory.processAllMessages();
			const collection2 = sharedString2.getIntervalCollection("test");

			collection2.change(id, 1, 1);
			collection1.change(id, 2, 2);

			assertIntervalEquals(sharedString2, collection2.getIntervalById(id), {
				start: 1,
				end: 1,
			});
			assertIntervalEquals(sharedString, collection1.getIntervalById(id), {
				start: 2,
				end: 2,
			});

			collection2.change(id, 3, 3);
			collection1.change(id, 4, 4);
			containerRuntimeFactory.processAllMessages();
			assert.deepEqual(endpointsForCollection1, [
				{ start: 0, end: 0 },
				{ start: 2, end: 2 },
				{ start: 4, end: 4 },
			]);
		});

		it("propagates delete op to second runtime", async () => {
			containerRuntimeFactory = new MockContainerRuntimeFactoryForReconnection();

			// Connect the first SharedString.
			const containerRuntime1 =
				containerRuntimeFactory.createContainerRuntime(dataStoreRuntime1);
			const services1: IChannelServices = {
				deltaConnection: dataStoreRuntime1.createDeltaConnection(),
				objectStorage: new MockStorage(),
			};
			sharedString.initializeLocal();
			sharedString.connect(services1);

			// Create and connect a second SharedString.
			const runtime2 = new MockFluidDataStoreRuntime();
			const containerRuntime2 = containerRuntimeFactory.createContainerRuntime(runtime2);
			sharedString2 = new SharedString(
				runtime2,
				"shared-string-2",
				SharedStringFactory.Attributes,
			);
			const services2: IChannelServices = {
				deltaConnection: runtime2.createDeltaConnection(),
				objectStorage: new MockStorage(),
			};
			sharedString2.initializeLocal();
			sharedString2.connect(services2);

			sharedString.insertText(0, "hello friend");
			const collection1 = sharedString.getIntervalCollection("test");
			const collection2 = sharedString2.getIntervalCollection("test");
			containerRuntimeFactory.processAllMessages();

			const interval = collection1.add({ start: 6, end: 8 }); // the "fr" in "friend"

			containerRuntimeFactory.processAllMessages();
			const intervalId = interval.getIntervalId();
			assert(intervalId);
			collection1.removeIntervalById(intervalId);
			containerRuntimeFactory.processAllMessages();
			assertSequenceIntervals(sharedString2, collection2, []);
		});

		it("can round trip intervals", async () => {
			sharedString.insertText(0, "ABCDEF");
			const collection1 = sharedString.getIntervalCollection("test");

			const id = collection1.add({ start: 2, end: 2 }).getIntervalId();
			assert(id);
			containerRuntimeFactory.processAllMessages();

			const summaryTree = await sharedString.summarize();

			const services: IChannelServices = {
				deltaConnection: new MockEmptyDeltaConnection(),
				objectStorage: MockStorage.createFromSummary(summaryTree.summary),
			};

			const dataStoreRuntime2 = new MockFluidDataStoreRuntime();
			const sharedString3 = new SharedString(
				dataStoreRuntime2,
				"shared-string-3",
				SharedStringFactory.Attributes,
			);

			await sharedString3.load(services);
			await sharedString3.loaded;

			const collection2 = sharedString3.getIntervalCollection("test");

			assertIntervalEquals(sharedString, collection1.getIntervalById(id), {
				start: 2,
				end: 2,
			});
			assertIntervalEquals(sharedString3, collection2.getIntervalById(id), {
				start: 2,
				end: 2,
			});
		});

		describe("intervalCollection comparator consistency", () => {
			// This is a regression suite for an issue caught by fuzz testing:
			// if intervals A, B, C are created which initially compare A < B < C,
			// it's possible that string operations can change this order. Specifically,
			// removing substrings of text can make LocalReferences which previously compared
			// unequal now compare equal. Since the interval comparator is lexicographical on
			// the array [start reference, end reference, id], collapsing previously-unequal
			// references to now equal ones can cause issues.
			// The immediate way this manifests is that attempting to remove the interval fails
			// in red-black tree code, since the key isn't at the expected location.
			let collection: IIntervalCollection<SequenceInterval>;
			beforeEach(() => {
				sharedString.insertText(0, "ABCDEFG");
				collection = sharedString.getIntervalCollection("test");
			});

			it("retains intervalTree coherency when falling back to end comparison", () => {
				collection.add({ start: 1, end: 6 });
				collection.add({ start: 2, end: 5 });
				const initiallyLargest = collection.add({ start: 3, end: 4 });
				sharedString.removeRange(1, 4);
				// Interval slide doesn't happen until creation is acked, so interval sort order
				// is still by start position, which do not compare equal despite all appearing to be 1
				assertSequenceIntervals(sharedString, collection, [
					{ start: 1, end: 3 },
					{ start: 1, end: 2 },
					{ start: 1, end: 1 },
				]);
				const initiallyLargestId = initiallyLargest.getIntervalId();
				assert(initiallyLargestId);
				collection.removeIntervalById(initiallyLargestId);
				assertSequenceIntervals(sharedString, collection, [
					{ start: 1, end: 3 },
					{ start: 1, end: 2 },
				]);
				containerRuntimeFactory.processAllMessages();
				// After processing messages, intervals slide and order is as expected.
				assertSequenceIntervals(sharedString, collection, [
					{ start: 1, end: 2 },
					{ start: 1, end: 3 },
				]);
			});

			it("retains intervalTree coherency after slide when falling back to end comparison", () => {
				collection.add({ start: 1, end: 6 });
				collection.add({ start: 2, end: 5 });
				const initiallyLargest = collection.add({ start: 3, end: 4 });
				sharedString.removeRange(1, 4);
				assertSequenceIntervals(sharedString, collection, [
					{ start: 1, end: 3 },
					{ start: 1, end: 2 },
					{ start: 1, end: 1 },
				]);
				containerRuntimeFactory.processAllMessages();
				assertSequenceIntervals(sharedString, collection, [
					{ start: 1, end: 1 },
					{ start: 1, end: 2 },
					{ start: 1, end: 3 },
				]);
				const initiallyLargestId = initiallyLargest.getIntervalId();
				assert(initiallyLargestId);
				collection.removeIntervalById(initiallyLargestId);
				assertSequenceIntervals(sharedString, collection, [
					{ start: 1, end: 2 },
					{ start: 1, end: 3 },
				]);
				containerRuntimeFactory.processAllMessages();
				assertSequenceIntervals(sharedString, collection, [
					{ start: 1, end: 2 },
					{ start: 1, end: 3 },
				]);
			});

			it("retains intervalTree coherency when falling back to id comparison", () => {
				const [idLowest, idMiddle, idLargest] = ["a", "b", "c"];
				collection.add({ start: 0, end: 1, props: { intervalId: idLargest } });
				collection.add({ start: 0, end: 2, props: { intervalId: idMiddle } });
				collection.add({ start: 0, end: 3, props: { intervalId: idLowest } });
				sharedString.removeRange(1, 4);
				assertSequenceIntervals(sharedString, collection, [
					{ start: 0, end: 1 },
					{ start: 0, end: 1 },
					{ start: 0, end: 1 },
				]);
				collection.removeIntervalById(idLowest);
				assertSequenceIntervals(sharedString, collection, [
					{ start: 0, end: 1 },
					{ start: 0, end: 1 },
				]);
				containerRuntimeFactory.processAllMessages();
				assertSequenceIntervals(sharedString, collection, [
					{ start: 0, end: 1 },
					{ start: 0, end: 1 },
				]);
			});

			it("retains intervalTree coherency after slide when falling back to id comparison", () => {
				const [idLowest, idMiddle, idLargest] = ["a", "b", "c"];
				collection.add({ start: 0, end: 1, props: { intervalId: idLargest } });
				collection.add({ start: 0, end: 2, props: { intervalId: idMiddle } });
				collection.add({ start: 0, end: 3, props: { intervalId: idLowest } });
				sharedString.removeRange(1, 4);
				assertSequenceIntervals(sharedString, collection, [
					{ start: 0, end: 1 },
					{ start: 0, end: 1 },
					{ start: 0, end: 1 },
				]);
				containerRuntimeFactory.processAllMessages();
				assertSequenceIntervals(sharedString, collection, [
					{ start: 0, end: 1 },
					{ start: 0, end: 1 },
					{ start: 0, end: 1 },
				]);
				collection.removeIntervalById(idLowest);
				assertSequenceIntervals(sharedString, collection, [
					{ start: 0, end: 1 },
					{ start: 0, end: 1 },
				]);
				containerRuntimeFactory.processAllMessages();
				assertSequenceIntervals(sharedString, collection, [
					{ start: 0, end: 1 },
					{ start: 0, end: 1 },
				]);
			});

			it("retains intervalTree coherency after slide on create ack", () => {
				// The code in createAck needs to change the reference positions for an interval.
				// The test verifies that is done correctly and that the listener is added
				// to fix the interval position on subsequent slide.
				containerRuntimeFactory.processAllMessages();
				collection.add({ start: 4, end: 4 });
				collection.add({ start: 4, end: 5 });

				sharedString2.removeRange(1, 2);

				const initiallySmallest = collection.add({ start: 1, end: 6 });

				sharedString2.removeRange(1, 3);

				assertSequenceIntervals(sharedString, collection, [
					{ start: 1, end: 6 },
					{ start: 4, end: 4 },
					{ start: 4, end: 5 },
				]);

				containerRuntimeFactory.processAllMessages();
				assertSequenceIntervals(sharedString, collection, [
					{ start: 1, end: 1 },
					{ start: 1, end: 2 },
					{ start: 1, end: 3 },
				]);
				const initiallySmallestId = initiallySmallest.getIntervalId();
				assert(initiallySmallestId);
				collection.removeIntervalById(initiallySmallestId);
				assertSequenceIntervals(sharedString, collection, [
					{ start: 1, end: 1 },
					{ start: 1, end: 2 },
				]);
				containerRuntimeFactory.processAllMessages();
				assertSequenceIntervals(sharedString, collection, [
					{ start: 1, end: 1 },
					{ start: 1, end: 2 },
				]);
			});
		});

		it("test IntervalCollection creation events", () => {
			let createCalls1 = 0;
			const createInfo1: { local: boolean; label: string }[] = [];
			const createCallback1 = (label: string, local: boolean, target: SharedString) => {
				assert.strictEqual(target, sharedString, "Expected event to target sharedString");
				createInfo1[createCalls1++] = { local, label };
			};
			sharedString.on("createIntervalCollection", createCallback1);

			let createCalls2 = 0;
			const createInfo2: { local: boolean; label: string }[] = [];
			const createCallback2 = (label: string, local: boolean, target: SharedString) => {
				assert.strictEqual(target, sharedString2, "Expected event to target sharedString2");
				createInfo2[createCalls2++] = { local, label };
			};
			sharedString2.on("createIntervalCollection", createCallback2);

			sharedString.insertText(0, "hello world");
			containerRuntimeFactory.processAllMessages();

			const collection1: IIntervalCollection<SequenceInterval> =
				sharedString.getIntervalCollection("test1");
			const interval1 = collection1.add({ start: 0, end: 1 });
			const intervalId1 = interval1.getIntervalId();
			assert(intervalId1);
			collection1.change(intervalId1, 1, 4);

			const collection2: IIntervalCollection<SequenceInterval> =
				sharedString2.getIntervalCollection("test2");
			const interval2 = collection2.add({ start: 0, end: 2 });
			const intervalId2 = interval2.getIntervalId();
			assert(intervalId2);
			collection2.removeIntervalById(intervalId2);

			const collection3: IIntervalCollection<SequenceInterval> =
				sharedString2.getIntervalCollection("test3");
			collection3.add({ start: 0, end: 3 });

			containerRuntimeFactory.processAllMessages();

			const verifyCreateEvents = (s: SharedString, createInfo, infoArray) => {
				let i = 0;
				const labels = s.getIntervalCollectionLabels();
				for (const label of labels) {
					assert.equal(label, infoArray[i].label, `Bad label ${i}: ${label}`);
					assert.equal(
						label,
						createInfo[i].label,
						`Bad label ${i}: ${createInfo[i].label}`,
					);
					assert.equal(
						createInfo[i].local,
						infoArray[i].local,
						`Bad local value ${i}: ${createInfo[i].local}`,
					);
					i++;
				}
				assert.equal(
					infoArray.length,
					createInfo.length,
					`Wrong number of create calls: ${i}`,
				);
			};
			verifyCreateEvents(sharedString, createInfo1, [
				{ label: "test1", local: true },
				{ label: "test2", local: false },
				{ label: "test3", local: false },
			]);
			verifyCreateEvents(sharedString2, createInfo2, [
				{ label: "test2", local: true },
				{ label: "test3", local: true },
				{ label: "test1", local: false },
			]);
		});

		it("can be concurrently created", () => {
			sharedString.insertText(0, "hello world");
			const collection1 = sharedString.getIntervalCollection("test");
			const collection2 = sharedString2.getIntervalCollection("test");
			containerRuntimeFactory.processAllMessages();
			assert.equal(Array.from(collection1).length, 0);
			assert.equal(Array.from(collection2).length, 0);
		});

		it("doesn't slide references on ack if there are pending remote changes", () => {
			sharedString.insertText(0, "ABCDEF");
			const collection1 = sharedString.getIntervalCollection("test");
			const collection2 = sharedString2.getIntervalCollection("test");
			containerRuntimeFactory.processAllMessages();
			sharedString.removeRange(3, 6);
			const interval = collection2.add({ start: 3, end: 4 });
			const intervalId = interval.getIntervalId();
			assert(intervalId);
			collection2.change(intervalId, 1, 5);

			assert.equal(
				containerRuntimeFactory.outstandingMessageCount,
				3,
				"Unexpected number of ops",
			);
			containerRuntimeFactory.processOneMessage();
			assertSequenceIntervals(sharedString2, collection2, [
				{ start: 1, end: 3 /* hasn't yet been acked */ },
			]);
			containerRuntimeFactory.processOneMessage();
			assertSequenceIntervals(sharedString2, collection2, [
				{ start: 1, end: 3 /* hasn't yet been acked */ },
			]);
			containerRuntimeFactory.processOneMessage();
			assertSequenceIntervals(sharedString2, collection2, [{ start: 1, end: 2 }]);

			assert.equal(sharedString.getText(), "ABC");
			assertSequenceIntervals(sharedString, collection1, [{ start: 1, end: 2 }]);
		});

		describe("have eventually consistent property sets", () => {
			it("when an interval is modified with a pending change", () => {
				sharedString.insertText(0, "ABC");
				const collection1 = sharedString.getIntervalCollection("test");
				const collection2 = sharedString2.getIntervalCollection("test");
				const interval = collection1.add({ start: 0, end: 0 });
				containerRuntimeFactory.processAllMessages();
				const id = interval.getIntervalId();
				assert(id);
				collection1.change(id, 1, 1);
				collection1.changeProperties(id, { propName: "losing value" });
				collection2.changeProperties(id, { propName: "winning value" });
				containerRuntimeFactory.processAllMessages();
				assert.equal(collection1.getIntervalById(id)?.properties.propName, "winning value");
				assert.equal(collection2.getIntervalById(id)?.properties.propName, "winning value");
			});
		});
	});

	describe("reconnect", () => {
		let containerRuntimeFactory: MockContainerRuntimeFactoryForReconnection;
		let containerRuntime1: MockContainerRuntimeForReconnection;
		let containerRuntime2: MockContainerRuntimeForReconnection;
		let sharedString2: SharedString;

		let collection1: IIntervalCollection<SequenceInterval>;
		let collection2: IIntervalCollection<SequenceInterval>;
		let interval: SequenceInterval;

		beforeEach(async () => {
			containerRuntimeFactory = new MockContainerRuntimeFactoryForReconnection();

			// Connect the first SharedString.
			containerRuntime1 = containerRuntimeFactory.createContainerRuntime(dataStoreRuntime1);
			const services1: IChannelServices = {
				deltaConnection: dataStoreRuntime1.createDeltaConnection(),
				objectStorage: new MockStorage(),
			};
			sharedString.initializeLocal();
			sharedString.connect(services1);

			// Create and connect a second SharedString.
			const runtime2 = new MockFluidDataStoreRuntime({ clientId: "2" });
			containerRuntime2 = containerRuntimeFactory.createContainerRuntime(runtime2);
			sharedString2 = new SharedString(
				runtime2,
				"shared-string-2",
				SharedStringFactory.Attributes,
			);
			const services2: IChannelServices = {
				deltaConnection: runtime2.createDeltaConnection(),
				objectStorage: new MockStorage(),
			};
			sharedString2.initializeLocal();
			sharedString2.connect(services2);

			sharedString.insertText(0, "hello friend");
			collection1 = sharedString.getIntervalCollection("test");
			containerRuntimeFactory.processAllMessages();

			collection2 = sharedString2.getIntervalCollection("test");
			containerRuntimeFactory.processAllMessages();

			// Note: at the start of each test, this interval is only visible to client 1.
			interval = collection1.add({ start: 6, end: 8 }); // the "fr" in "friend"
		});

		it("addInterval resubmitted with concurrent insert", async () => {
			containerRuntime1.connected = false;

			sharedString2.insertText(7, "amily its my f");
			containerRuntimeFactory.processAllMessages();

			containerRuntime1.connected = true;
			containerRuntimeFactory.processAllMessages();

			assert.equal(sharedString2.getText(), "hello family its my friend");
			assertSequenceIntervals(sharedString2, collection2, [{ start: 6, end: 22 }]);
			assertSequenceIntervals(sharedString, collection1, [{ start: 6, end: 22 }]);
		});

		// This is useful to ensure rebasing reconnection ops doesn't take into account local string state
		// that has been applied since the interval addition.
		it("addInterval and string operations resubmitted with concurrent insert", async () => {
			containerRuntime1.connected = false;

			sharedString2.insertText(7, "amily its my f");
			sharedString.removeText(0, 5);
			sharedString.insertText(0, "hi");
			containerRuntimeFactory.processAllMessages();

			containerRuntime1.connected = true;
			containerRuntimeFactory.processAllMessages();

			assert.equal(sharedString2.getText(), "hi family its my friend");
			assertSequenceIntervals(sharedString2, collection2, [{ start: 3, end: 19 }]);
			assertSequenceIntervals(sharedString, collection1, [{ start: 3, end: 19 }]);
		});

		describe("correctly tracks pendingChanges for", () => {
			// This is a regression suite for an issue involving faulty update of the pendingChange maps
			// when both an add and a change op are rebased. Pending change tracking should only apply
			// to "change" ops, but was also erroneously updated for "add" ops. Change tracking should also
			// properly handle rebasing ops that only affect one endpoint.

			it("an add followed by a change", () => {
				const intervalId = interval.getIntervalId();
				assert(intervalId);
				collection1.removeIntervalById(intervalId);
				containerRuntimeFactory.processAllMessages();
				containerRuntime1.connected = false;
				const newInterval = collection1.add({ start: 0, end: 1 });
				sharedString.insertText(2, "llo he");
				const newIntervalId = newInterval.getIntervalId();
				assert(newIntervalId);
				collection1.change(newIntervalId, 6, 7);
				// Previously would fail: rebase of the "add" op would cause "Mismatch in pending changes"
				// assert to fire (since the pending change wasn't actually the addition of the interval;
				// it was the change)
				containerRuntime1.connected = true;
				containerRuntimeFactory.processAllMessages();
				const expectedIntervals = [{ start: 6, end: 7 }];
				assertSequenceIntervals(sharedString, collection1, expectedIntervals);
				assertSequenceIntervals(sharedString2, collection2, expectedIntervals);
			});

			it("a change", () => {
				// Like above, but the string-modifying operation is performed remotely. This means the pendingChange
				// recorded prior to rebasing will have a different index from the pendingChange that would be generated
				// upon rebasing (so failing to update would cause mismatch)
				const intervalId = interval.getIntervalId();
				const start = 6;
				const end = 7;
				assert(intervalId);
				collection1.removeIntervalById(intervalId);
				containerRuntimeFactory.processAllMessages();
				containerRuntime1.connected = false;
				const newInterval = collection1.add({ start: 0, end: 1 });
				sharedString2.insertText(2, "llo he");
				const newIntervalId = newInterval.getIntervalId();
				assert(newIntervalId);
				collection1.change(newIntervalId, start, end);
				containerRuntimeFactory.processAllMessages();
				containerRuntime1.connected = true;
				containerRuntimeFactory.processAllMessages();
				const expectedStart = start + "llo he".length;
				const expectedEnd = end + "llo he".length;
				const expectedIntervals = [{ start: expectedStart ?? 0, end: expectedEnd }];
				assertSequenceIntervals(sharedString, collection1, expectedIntervals);
				assertSequenceIntervals(sharedString2, collection2, expectedIntervals);
			});
		});

		it("can rebase a change operation to positions that are invalid in the current view", () => {
			// This is a regression test for an issue in which attempting to rebase an interval op could hit
			// issues in local position validation. The root cause was that the rebase logic round-tripped its
			// rebase positions through a SequenceInterval (i.e. constructed an interval with the desired rebase
			// positions, then serialized it). The problem is that interval isn't always valid to construct on
			// the state of the local client's merge tree.
			containerRuntimeFactory.processAllMessages();
			containerRuntime1.connected = false;
			// Since there aren't any other ops, the idea is the rebased version of this op would be the same as
			// the original version. However, at the time the client is rebasing, it only has a single character of
			// text. So it's impossible to generate valid LocalReference_s with positions that evaluate to 8 and 9
			// as the original problematic implementation did.
			const intervalId = interval.getIntervalId();
			assert(intervalId);
			collection1.change(intervalId, 8, 9);
			sharedString.removeRange(1, sharedString.getLength());
			containerRuntime1.connected = true;
			containerRuntimeFactory.processAllMessages();
			assertSequenceIntervals(sharedString, collection1, [{ start: 0, end: 0 }]);
			assertSequenceIntervals(sharedString2, collection2, [{ start: 0, end: 0 }]);
		});

		it("can rebase changeProperty ops", () => {
			containerRuntime1.connected = false;
			const intervalId = interval.getIntervalId();
			assert(intervalId);
			collection1.changeProperties(intervalId, { foo: "prop" });
			containerRuntime1.connected = true;
			containerRuntimeFactory.processAllMessages();
			assertSequenceIntervals(sharedString, collection1, [{ start: 6, end: 8 }]);
			assertSequenceIntervals(sharedString2, collection2, [{ start: 6, end: 8 }]);
			const interval2 = collection2.getIntervalById(intervalId);
			assert.equal(interval2?.properties.foo, "prop");
			assert.equal(interval.properties.foo, "prop");
		});

		it("addInterval resubmitted with concurrent delete", async () => {
			containerRuntime1.connected = false;

			sharedString2.removeText(5, 9);
			containerRuntimeFactory.processAllMessages();

			containerRuntime1.connected = true;
			containerRuntimeFactory.processAllMessages();

			assert.equal(sharedString2.getText(), "helloend");
			assertSequenceIntervals(sharedString2, collection2, [{ start: 5, end: 5 }]);
			assertSequenceIntervals(sharedString, collection1, [{ start: 5, end: 5 }]);
		});

		it("delete resubmitted with concurrent insert", async () => {
			containerRuntimeFactory.processAllMessages();
			containerRuntime1.connected = false;

			const intervalId = interval.getIntervalId();
			assert(intervalId);
			collection1.removeIntervalById(intervalId);
			sharedString2.insertText(7, "amily its my f");
			containerRuntimeFactory.processAllMessages();

			containerRuntime1.connected = true;
			containerRuntimeFactory.processAllMessages();

			// Verify that the changes were correctly received by the second SharedString
			assert.equal(sharedString2.getText(), "hello family its my friend");
			assertSequenceIntervals(sharedString2, collection2, []);
			assertSequenceIntervals(sharedString, collection1, []);
		});

		it("change resubmitted with concurrent insert", async () => {
			containerRuntimeFactory.processAllMessages();
			containerRuntime1.connected = false;

			const intervalId = interval.getIntervalId();
			assert(intervalId);
			collection1.change(intervalId, 5, 9); // " fri"
			sharedString2.insertText(7, "amily its my f");
			containerRuntimeFactory.processAllMessages();

			containerRuntime1.connected = true;
			containerRuntimeFactory.processAllMessages();

			assert.equal(sharedString2.getText(), "hello family its my friend");
			assertSequenceIntervals(sharedString2, collection2, [{ start: 5, end: 23 }]);
			assertSequenceIntervals(sharedString, collection1, [{ start: 5, end: 23 }]);
		});

		it("change resubmitted with concurrent delete", async () => {
			containerRuntimeFactory.processAllMessages();
			containerRuntime1.connected = false;

			const intervalId = interval.getIntervalId();
			assert(intervalId);
			collection1.change(intervalId, 5, 9); // " fri"
			sharedString2.removeText(8, 10);
			containerRuntimeFactory.processAllMessages();

			containerRuntime1.connected = true;
			containerRuntimeFactory.processAllMessages();

			assert.equal(sharedString2.getText(), "hello frnd");
			assertSequenceIntervals(sharedString2, collection2, [{ start: 5, end: 8 }]);
			assertSequenceIntervals(sharedString, collection1, [{ start: 5, end: 8 }]);
		});
	});

	describe("querying intervals with index API's", () => {
		describe("support attaching/detaching an index", () => {
			let collection;
			let mockIntervalIndex;
			let id1;
			let id2;

			beforeEach(() => {
				sharedString.initializeLocal();
				collection = sharedString.getIntervalCollection("test");
				sharedString.insertText(0, "xyzabc");
				id1 = collection.add({ start: 1, end: 1 }).getIntervalId();
				id2 = collection.add({ start: 1, end: 3 }).getIntervalId();

				mockIntervalIndex = new MockIntervalIndex();
				collection.attachIndex(mockIntervalIndex);
			});

			it("can add all intervals in collection to the attached index", () => {
				assert.strictEqual(collection.getIntervalById(id1), mockIntervalIndex.get(0));
				assert.strictEqual(collection.getIntervalById(id2), mockIntervalIndex.get(1));
			});

			it("the intervals in attached index should be synced with those in collection after updating", () => {
				const id3 = collection.add({ start: 2, end: 5 }).getIntervalId();
				assert.strictEqual(collection.getIntervalById(id3), mockIntervalIndex.get(2));
				collection.removeIntervalById(id2);
				assert.strictEqual(collection.getIntervalById(id1), mockIntervalIndex.get(0));
				assert.strictEqual(collection.getIntervalById(id3), mockIntervalIndex.get(1));
			});

			it("detached index should not affect the intervals in collection", () => {
				assert.equal(collection.detachIndex(mockIntervalIndex), true);
				assert.equal(mockIntervalIndex.size(), 0);
				assertIntervalEquals(sharedString, collection.getIntervalById(id1), {
					start: 1,
					end: 1,
				});
				assertIntervalEquals(sharedString, collection.getIntervalById(id2), {
					start: 1,
					end: 3,
				});
			});

			it("can not detach the index does not exist", () => {
				assert.equal(collection.detachIndex(mockIntervalIndex), true);
				assert.equal(collection.detachIndex(mockIntervalIndex), false);
			});
		});
	});

	describe("maintain consistency between the collection label and that in interval properties", () => {
		let collection;

		beforeEach(() => {
			sharedString.initializeLocal();
			collection = sharedString.getIntervalCollection("test");
			sharedString.insertText(0, "xyz");
		});

		it("can not insert the interval which does not belong to this collection", () => {
			assert.throws(
				() => {
					collection.add({
						start: 1,
						end: 1,
						props: {
							[reservedRangeLabelsKey]: ["test2"],
						},
					});
				},
				LoggingError,
				"The collection is unable to add an interval which does not belong to it",
			);
		});

		it("can not modify the interval's label after it has been inserted to the collection", () => {
			const id = collection.add({ start: 1, end: 1 }).getIntervalId();
			assert.throws(
				() => {
					collection.changeProperties(id, { [reservedRangeLabelsKey]: ["test2"] });
				},
				LoggingError,
				"The label property of an interval should not be modified once inserted to the collection",
			);
		});
	});

	describe("interval stickiness", () => {
		let containerRuntimeFactory: MockContainerRuntimeFactory;

		beforeEach(() => {
			dataStoreRuntime1 = new MockFluidDataStoreRuntime({ clientId: "1" });
			dataStoreRuntime1.options = {
				intervalStickinessEnabled: true,
				mergeTreeReferencesCanSlideToEndpoint: true,
			};
			sharedString = new SharedString(
				dataStoreRuntime1,
				"shared-string-1",
				SharedStringFactory.Attributes,
			);

			containerRuntimeFactory = new MockContainerRuntimeFactory();
			dataStoreRuntime1.local = false;
			const containerRuntime1 =
				containerRuntimeFactory.createContainerRuntime(dataStoreRuntime1);
			const services1 = {
				deltaConnection: containerRuntime1.createDeltaConnection(),
				objectStorage: new MockStorage(),
			};
			sharedString.initializeLocal();
			sharedString.connect(services1);
		});

		it("has start stickiness", () => {
			// (-Xabc)-
			// (-Xdefabc)-
			const collection = sharedString.getIntervalCollection("test");
			sharedString.insertText(0, "Xabc");
			containerRuntimeFactory.processAllMessages();
			const interval1 = collection.add({
				start: "start",
				end: { pos: 3, side: Side.After },
			});
			assert.equal(interval1.stickiness, IntervalStickiness.START);
			assert.equal(interval1.startSide, Side.Before);
			assert.equal(interval1.endSide, Side.After);
			assert.equal(interval1.start.slidingPreference, SlidingPreference.BACKWARD);
			assert.equal(interval1.end.slidingPreference, SlidingPreference.BACKWARD);

			const intervalId = interval1.getIntervalId();
			assert(intervalId);
			sharedString.insertText(1, "def");
			containerRuntimeFactory.processAllMessages();

			assert.strictEqual(sharedString.getText(), "Xdefabc", "different text");

			assertSequenceIntervals(sharedString, collection, [{ start: 0, end: 6 }]);
		});

		it("has start stickiness during delete inside interval", () => {
			// (-Xabc)-
			// (-Xdefabc)-
			// (-Xfabc)-
			const collection = sharedString.getIntervalCollection("test");
			sharedString.insertText(0, "Xabc");
			containerRuntimeFactory.processAllMessages();
			const interval1 = collection.add({ start: "start", end: { pos: 3, side: Side.After } });
			assert.equal(interval1.stickiness, IntervalStickiness.START);
			const intervalId = interval1.getIntervalId();
			assert(intervalId);
			sharedString.insertText(1, "def");
			containerRuntimeFactory.processAllMessages();
			sharedString.removeRange(1, 3);
			containerRuntimeFactory.processAllMessages();

			assert.strictEqual(sharedString.getText(), "Xfabc", "different text");

			assertSequenceIntervals(sharedString, collection, [{ start: 0, end: 4 }]);
		});

		it("has start stickiness during delete of start of interval", () => {
			// -abc(Xdef]-
			// -abc(Xghidef]-
			// -(aghidef]-
			const collection = sharedString.getIntervalCollection("test");
			sharedString.insertText(0, "abcXdef");
			containerRuntimeFactory.processAllMessages();
			const interval1 = collection.add({
				start: { pos: 3, side: Side.After },
				end: { pos: 6, side: Side.After },
				props: undefined,
			});
			assert.equal(interval1.stickiness, IntervalStickiness.START);
			assert.equal(interval1.startSide, Side.After);
			assert.equal(interval1.endSide, Side.After);
			const intervalId = interval1.getIntervalId();
			assert(intervalId);
			sharedString.insertText(4, "ghi");
			containerRuntimeFactory.processAllMessages();

			assert.strictEqual(sharedString.getText(), "abcXghidef", "different text");
			assertSequenceIntervals(sharedString, collection, [{ start: 3, end: 9 }]);

			sharedString.removeRange(1, 4);
			containerRuntimeFactory.processAllMessages();

			assert.strictEqual(interval1.start.getSegment()?.constructor.name, "TextSegment");
			assert.strictEqual(interval1.start.getSegment()?.isLeaf(), true);
			assert.strictEqual(interval1.end.getSegment()?.constructor.name, "TextSegment");

			assert.strictEqual(sharedString.getText(), "aghidef", "different text");
			assertSequenceIntervals(sharedString, collection, [{ start: 0, end: 6 }]);
		});

		it("has start stickiness when spanning whole string and insertion at index 0", () => {
			// (-abc]-
			// (-Xabc]-
			const collection = sharedString.getIntervalCollection("test");
			sharedString.insertText(0, "abc");
			containerRuntimeFactory.processAllMessages();
			const interval1 = collection.add({ start: "start", end: { pos: 2, side: Side.After } });
			assert.equal(interval1.stickiness, IntervalStickiness.START);
			const intervalId = interval1.getIntervalId();
			assert(intervalId);
			sharedString.insertText(0, "X");
			containerRuntimeFactory.processAllMessages();
			assert.strictEqual(
				interval1.start.getSegment()?.constructor.name,
				"StartOfTreeSegment",
			);
			assert.strictEqual(interval1.end.getSegment()?.constructor.name, "TextSegment");

			assert.strictEqual(sharedString.getText(), "Xabc", "different text");

			assertSequenceIntervals(sharedString, collection, [{ start: 0, end: 3 }], false);
		});

		it("has full stickiness when spanning whole string and insertion at index 0", () => {
			// (-abc)-
			// (-Xabc)-
			const collection = sharedString.getIntervalCollection("test");
			sharedString.insertText(0, "abc");
			containerRuntimeFactory.processAllMessages();
			const interval1 = collection.add({
				start: "start",
				end: { pos: 2, side: Side.Before },
				props: undefined,
			});
			assert.equal(interval1.stickiness, IntervalStickiness.FULL);
			const intervalId = interval1.getIntervalId();
			assert(intervalId);
			sharedString.insertText(0, "X");
			containerRuntimeFactory.processAllMessages();
			assert.strictEqual(
				interval1.start.getSegment()?.constructor.name,
				"StartOfTreeSegment",
			);
			assert.strictEqual(interval1.end.getSegment()?.constructor.name, "TextSegment");

			assert.strictEqual(sharedString.getText(), "Xabc", "different text");

			assertSequenceIntervals(sharedString, collection, [{ start: 0, end: 3 }], false);
		});

		it("has end stickiness when spanning whole string and insertion at index 0", () => {
			// -[abc-)
			// -X[abc-)
			// -X[abcX-)
			const collection = sharedString.getIntervalCollection("test");
			sharedString.insertText(0, "abc");
			containerRuntimeFactory.processAllMessages();
			const interval1 = collection.add({ start: 0, end: "end" });
			assert.equal(interval1.stickiness, IntervalStickiness.END);
			const intervalId = interval1.getIntervalId();
			assert(intervalId);
			sharedString.insertText(0, "X");
			containerRuntimeFactory.processAllMessages();
			assert.strictEqual(interval1.start.getSegment()?.constructor.name, "TextSegment");
			assert.strictEqual(interval1.end.getSegment()?.constructor.name, "EndOfTreeSegment");

			assert.strictEqual(sharedString.getText(), "Xabc", "different text");

			assertSequenceIntervals(sharedString, collection, [{ start: 1, end: 4 }], false);

			sharedString.insertText(4, "X");
			containerRuntimeFactory.processAllMessages();
			assert.strictEqual(interval1.start.getSegment()?.constructor.name, "TextSegment");
			assert.strictEqual(interval1.end.getSegment()?.constructor.name, "EndOfTreeSegment");

			assert.strictEqual(sharedString.getText(), "XabcX", "different text");

			assertSequenceIntervals(sharedString, collection, [{ start: 1, end: 5 }], false);
		});

		it("full stickiness doesn't slide off string when entire string is deleted", () => {
			// -(abc)def-
			const collection = sharedString.getIntervalCollection("test");
			sharedString.insertText(0, "abcdef");
			containerRuntimeFactory.processAllMessages();
			const interval1 = collection.add({
				start: { pos: 0, side: Side.After },
				end: { pos: 2, side: Side.Before },
				props: undefined,
			});
			assert.equal(interval1.stickiness, IntervalStickiness.FULL);
			assert.equal(interval1.startSide, Side.After);
			assert.equal(interval1.endSide, Side.Before);
			const intervalId = interval1.getIntervalId();
			assert(intervalId);
			sharedString.removeRange(0, 6);
			containerRuntimeFactory.processAllMessages();
			sharedString.insertText(0, "XXX");
			containerRuntimeFactory.processAllMessages();

			assert.strictEqual(sharedString.getText(), "XXX", "different text");

			assertSequenceIntervals(sharedString, collection, [{ start: 0, end: 3 }], false);
		});

		it("none stickiness slides off string when entire string is deleted", () => {
			const collection = sharedString.getIntervalCollection("test");
			sharedString.insertText(0, "abc");
			containerRuntimeFactory.processAllMessages();
			const interval1 = collection.add({
				start: { pos: 1, side: Side.Before },
				end: { pos: 2, side: Side.After },
				props: undefined,
			});
			assert.equal(interval1.stickiness, IntervalStickiness.NONE);
			const intervalId = interval1.getIntervalId();
			assert(intervalId);
			sharedString.removeRange(0, 3);
			containerRuntimeFactory.processAllMessages();
			sharedString.insertText(0, "XXX");
			containerRuntimeFactory.processAllMessages();

			assert.strictEqual(sharedString.getText(), "XXX", "different text");

			assertSequenceIntervals(sharedString, collection, [{ start: -1, end: -1 }], false);
		});

		it("none stickiness slides off string when entire string is deleted incrementally", () => {
			const collection = sharedString.getIntervalCollection("test");
			sharedString.insertText(0, "abc");
			containerRuntimeFactory.processAllMessages();
			const interval1 = collection.add({
				start: { pos: 1, side: Side.Before },
				end: { pos: 2, side: Side.After },
				props: undefined,
			});
			assert.equal(interval1.stickiness, IntervalStickiness.NONE);
			const intervalId = interval1.getIntervalId();
			assert(intervalId);
			sharedString.removeRange(0, 1);
			sharedString.removeRange(0, 1);
			sharedString.removeRange(0, 1);
			containerRuntimeFactory.processAllMessages();
			sharedString.insertText(0, "XXX");
			containerRuntimeFactory.processAllMessages();

			assert.strictEqual(sharedString.getText(), "XXX", "different text");

			assertSequenceIntervals(sharedString, collection, [{ start: -1, end: -1 }], false);
		});

		it("full stickiness doesn't slide off string when entire string is deleted incrementally", () => {
			// -(abc)-
			// (--)
			// (-XXX-)
			const collection = sharedString.getIntervalCollection("test");
			sharedString.insertText(0, "abc");
			containerRuntimeFactory.processAllMessages();
			const interval1 = collection.add({
				start: { pos: 0, side: Side.After },
				end: { pos: 2, side: Side.Before },
				props: undefined,
			});
			assert.equal(interval1.stickiness, IntervalStickiness.FULL);
			const intervalId = interval1.getIntervalId();
			assert(intervalId);
			sharedString.removeRange(0, 1);
			sharedString.removeRange(0, 1);
			sharedString.removeRange(0, 1);
			containerRuntimeFactory.processAllMessages();
			sharedString.insertText(0, "XXX");
			containerRuntimeFactory.processAllMessages();

			assert.strictEqual(sharedString.getText(), "XXX", "different text");

			assert.strictEqual(interval1.start.slidingPreference, SlidingPreference.BACKWARD);
			assert.strictEqual(interval1.end.slidingPreference, SlidingPreference.FORWARD);
			assert.strictEqual(
				interval1.start.getSegment()?.constructor.name,
				"StartOfTreeSegment",
			);
			assert.strictEqual(interval1.end.getSegment()?.constructor.name, "EndOfTreeSegment");

			assertSequenceIntervals(sharedString, collection, [{ start: 0, end: 3 }], false);
		});

		it("doesn't have start stickiness when spanning whole string and insertion at index 0", () => {
			// -[abc-)
			// -X[abc-)
			const collection = sharedString.getIntervalCollection("test");
			sharedString.insertText(0, "abc");
			containerRuntimeFactory.processAllMessages();
			const interval1 = collection.add({
				start: { pos: 0, side: Side.Before },
				end: "end",
				props: undefined,
			});
			assert.equal(interval1.stickiness, IntervalStickiness.END);
			const intervalId = interval1.getIntervalId();
			assert(intervalId);
			sharedString.insertText(0, "X");
			containerRuntimeFactory.processAllMessages();
			assert.notStrictEqual(
				interval1.start.getSegment()?.constructor.name,
				"StartOfTreeSegment",
			);

			assert.strictEqual(sharedString.getText(), "Xabc", "different text");

			assertSequenceIntervals(sharedString, collection, [{ start: 1, end: 4 }], false);
		});

		it("slides to endpoint after deleting all text to left of start-sticky+exclusive reference", () => {
			// -a(bcde]f-
			// (-Xde]f
			const collection = sharedString.getIntervalCollection("test");
			sharedString.insertText(0, "abcdef");
			containerRuntimeFactory.processAllMessages();
			const interval1 = collection.add({
				start: { pos: 1, side: Side.After },
				end: { pos: 5, side: Side.After },
				props: undefined,
			});
			assert.equal(interval1.stickiness, IntervalStickiness.START);
			const intervalId = interval1.getIntervalId();
			assert(intervalId);
			sharedString.removeRange(0, 3);
			sharedString.insertText(0, "X");
			containerRuntimeFactory.processAllMessages();

			assert.strictEqual(sharedString.getText(), "Xdef", "different text");

			assertSequenceIntervals(sharedString, collection, [{ start: 0, end: 3 }], false);
		});

		it("has end stickiness", () => {
			// -[abc)-
			// -[abdefc)-
			const collection = sharedString.getIntervalCollection("test");
			sharedString.insertText(0, "abc");
			containerRuntimeFactory.processAllMessages();
			const interval1 = collection.add({
				start: { pos: 0, side: Side.Before },
				end: { pos: 2, side: Side.Before },
				props: undefined,
			});
			assert.equal(interval1.stickiness, IntervalStickiness.END);
			assert.equal(interval1.start.slidingPreference, SlidingPreference.FORWARD);
			assert.equal(interval1.end.slidingPreference, SlidingPreference.FORWARD);

			const intervalId = interval1.getIntervalId();
			assert(intervalId);
			sharedString.insertText(2, "def");
			containerRuntimeFactory.processAllMessages();

			assert.strictEqual(sharedString.getText(), "abdefc", "different text");

			assertSequenceIntervals(sharedString, collection, [{ start: 0, end: 5 }]);
		});

		it("has end stickiness during delete of end of interval", () => {
			// -[abcX)-
			// -[abcf)-
			const collection = sharedString.getIntervalCollection("test");
			sharedString.insertText(0, "abcXdef");
			containerRuntimeFactory.processAllMessages();
			const interval1 = collection.add({
				start: { pos: 0, side: Side.Before },
				end: { pos: 4, side: Side.Before },
				props: undefined,
			});
			assert.equal(interval1.stickiness, IntervalStickiness.END);
			const intervalId = interval1.getIntervalId();
			assert(intervalId);

			containerRuntimeFactory.processAllMessages();

			sharedString.removeRange(3, 6);
			containerRuntimeFactory.processAllMessages();

			assert.strictEqual(sharedString.getText(), "abcf", "different text");
			assertSequenceIntervals(sharedString, collection, [{ start: 0, end: 3 }]);
		});

		it("has end stickiness by default", () => {
			// [abcX)
			// [abcf)
			const collection = sharedString.getIntervalCollection("test");
			sharedString.insertText(0, "abcXdef");
			containerRuntimeFactory.processAllMessages();
			const interval1 = collection.add({ start: 0, end: 3 });
			assert.equal(interval1.stickiness, IntervalStickiness.END);
			assert.equal(interval1.start.slidingPreference, SlidingPreference.FORWARD);
			assert.equal(interval1.end.slidingPreference, SlidingPreference.FORWARD);

			const intervalId = interval1.getIntervalId();
			assert(intervalId);

			containerRuntimeFactory.processAllMessages();

			sharedString.removeRange(3, 6);
			containerRuntimeFactory.processAllMessages();

			assert.strictEqual(sharedString.getText(), "abcf", "different text");
			assertSequenceIntervals(sharedString, collection, [{ start: 0, end: 3 }]);
		});

		it("has none stickiness during insert", () => {
			// -[ab]c-
			const collection = sharedString.getIntervalCollection("test");
			sharedString.insertText(0, "abc");
			containerRuntimeFactory.processAllMessages();
			const interval1 = collection.add({
				start: { pos: 0, side: Side.Before },
				end: { pos: 1, side: Side.After },
				props: undefined,
			});
			assert.equal(interval1.stickiness, IntervalStickiness.NONE);
			assert.equal(interval1.start.slidingPreference, SlidingPreference.FORWARD);
			assert.equal(interval1.end.slidingPreference, SlidingPreference.BACKWARD);
			const intervalId = interval1.getIntervalId();
			assert(intervalId);
			sharedString.insertText(2, "def");
			containerRuntimeFactory.processAllMessages();

			assert.strictEqual(sharedString.getText(), "abdefc", "different text");

			assertSequenceIntervals(sharedString, collection, [{ start: 0, end: 1 }]);
		});

		it("has correct sliding preference for full stickiness", () => {
			const collection = sharedString.getIntervalCollection("test");
			sharedString.insertText(0, "abc");
			containerRuntimeFactory.processAllMessages();
			const interval1 = collection.add({
				start: "start",
				end: { pos: 2, side: Side.Before },
				props: undefined,
			});
			assert.equal(interval1.stickiness, IntervalStickiness.FULL);
			assert.equal(interval1.start.slidingPreference, SlidingPreference.BACKWARD);
			assert.equal(interval1.end.slidingPreference, SlidingPreference.FORWARD);
		});
	});
});<|MERGE_RESOLUTION|>--- conflicted
+++ resolved
@@ -24,11 +24,7 @@
 import { IIntervalCollection, Side } from "../intervalCollection";
 import { IntervalIndex } from "../intervalIndex";
 import { IntervalStickiness, SequenceInterval, ISerializableInterval } from "../intervals";
-<<<<<<< HEAD
-import { assertIntervals } from "./intervalUtils";
-=======
 import { assertSequenceIntervals } from "./intervalTestUtils";
->>>>>>> 4b3ebfd3
 
 class MockIntervalIndex<TInterval extends ISerializableInterval>
 	implements IntervalIndex<TInterval>
@@ -60,39 +56,6 @@
 	}
 }
 
-<<<<<<< HEAD
-/*
-const assertIntervals = (
-	sharedString: SharedString,
-	intervalCollection: IIntervalCollection<SequenceInterval>,
-	expected: readonly { start: number; end: number }[],
-	validateOverlapping: boolean = true,
-) => {
-	const actual = Array.from(intervalCollection);
-	if (validateOverlapping && sharedString.getLength() > 0) {
-		const overlapping = intervalCollection.findOverlappingIntervals(
-			0,
-			sharedString.getLength() - 1,
-		);
-		assert.deepEqual(actual, overlapping, "Interval search returned inconsistent results");
-	}
-	assert.strictEqual(
-		actual.length,
-		expected.length,
-		`findOverlappingIntervals() must return the expected number of intervals`,
-	);
-
-	const actualPos = actual.map((interval) => {
-		assert(interval);
-		const start = sharedString.localReferencePositionToPosition(interval.start);
-		const end = sharedString.localReferencePositionToPosition(interval.end);
-		return { start, end };
-	});
-	assert.deepEqual(actualPos, expected, "intervals are not as expected");
-}; */
-
-=======
->>>>>>> 4b3ebfd3
 function assertIntervalEquals(
 	string: SharedString,
 	interval: SequenceInterval | undefined,
