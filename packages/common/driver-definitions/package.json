{
	"name": "@fluidframework/driver-definitions",
	"version": "2.0.0-internal.4.0.0",
	"description": "Fluid driver definitions",
	"homepage": "https://fluidframework.com",
	"repository": {
		"type": "git",
		"url": "https://github.com/microsoft/FluidFramework.git",
		"directory": "common/lib/driver-definitions"
	},
	"license": "MIT",
	"author": "Microsoft and contributors",
	"sideEffects": false,
	"main": "dist/index.js",
	"module": "lib/index.js",
	"types": "dist/index.d.ts",
	"scripts": {
		"build": "concurrently npm:build:compile npm:lint && npm run build:docs",
		"build:compile": "concurrently npm:typetests:gen npm:tsc npm:build:esnext",
		"build:docs": "api-extractor run --local --typescript-compiler-folder ../../../node_modules/typescript && copyfiles -u 1 ./_api-extractor-temp/doc-models/* ../../../_api-extractor-temp/",
		"build:esnext": "tsc --project ./tsconfig.esnext.json",
		"build:full": "npm run build",
		"build:full:compile": "npm run build:compile",
		"ci:build": "npm run build:compile",
		"ci:build:docs": "api-extractor run --typescript-compiler-folder ../../../node_modules/typescript && copyfiles -u 1 ./_api-extractor-temp/doc-models/* ../../../_api-extractor-temp/",
		"ci:test": "echo No test for this package",
		"ci:test:coverage": "echo No test for this package",
		"clean": "rimraf dist lib *.tsbuildinfo *.build.log",
		"eslint": "eslint --format stylish src",
		"eslint:fix": "eslint --format stylish src --fix --fix-type problem,suggestion,layout",
		"format": "npm run prettier:fix",
		"lint": "npm run prettier && npm run eslint",
		"lint:fix": "npm run prettier:fix && npm run eslint:fix",
		"prettier": "prettier --check . --ignore-path ../../../.prettierignore",
		"prettier:fix": "prettier --write . --ignore-path ../../../.prettierignore",
		"tsc": "tsc",
		"tsc:watch": "tsc --watch",
		"typetests:gen": "flub generate typetests --generate --dir .",
		"typetests:prepare": "flub generate typetests --prepare --dir . --pin"
	},
	"dependencies": {
		"@fluidframework/common-definitions": "^0.20.1",
		"@fluidframework/core-interfaces": ">=2.0.0-internal.4.0.0 <2.0.0-internal.5.0.0",
		"@fluidframework/protocol-definitions": "^1.1.0"
	},
	"devDependencies": {
		"@fluid-tools/build-cli": "^0.9.0",
		"@fluidframework/build-common": "^1.1.0",
		"@fluidframework/build-tools": "^0.9.0",
		"@fluidframework/driver-definitions-previous": "npm:@fluidframework/driver-definitions@2.0.0-internal.3.1.0",
		"@fluidframework/eslint-config-fluid": "^2.0.0",
		"@microsoft/api-extractor": "^7.22.2",
		"@rushstack/eslint-config": "^2.5.1",
		"concurrently": "^6.2.0",
		"copyfiles": "^2.4.1",
		"eslint": "~8.6.0",
		"prettier": "~2.6.2",
		"rimraf": "^2.6.2",
		"typescript": "~4.5.5"
	},
	"typeValidation": {
<<<<<<< HEAD
		"version": "2.0.0-internal.3.2.0",
		"previousVersionStyle": "~previousMinor",
		"baselineRange": ">=2.0.0-internal.3.1.0 <2.0.0-internal.3.2.0",
		"baselineVersion": "2.0.0-internal.3.1.0",
		"broken": {}
=======
		"version": "2.0.0-internal.4.0.0",
		"previousVersionStyle": "^previousMajor",
		"baselineRange": ">=2.0.0-internal.3.0.0 <2.0.0-internal.4.0.0",
		"baselineVersion": "2.0.0-internal.3.0.0",
		"broken": {
			"TypeAliasDeclaration_DriverError": {
				"backCompat": false
			},
			"EnumDeclaration_DriverErrorType": {
				"backCompat": false
			},
			"InterfaceDeclaration_IAuthorizationError": {
				"backCompat": false
			},
			"InterfaceDeclaration_IDriverBasicError": {
				"backCompat": false
			},
			"InterfaceDeclaration_IDriverErrorBase": {
				"backCompat": false
			},
			"InterfaceDeclaration_IGenericNetworkError": {
				"backCompat": false
			},
			"InterfaceDeclaration_ILocationRedirectionError": {
				"backCompat": false
			},
			"InterfaceDeclaration_IThrottlingWarning": {
				"backCompat": false
			}
		}
>>>>>>> 2aebc741
	}
}<|MERGE_RESOLUTION|>--- conflicted
+++ resolved
@@ -59,43 +59,10 @@
 		"typescript": "~4.5.5"
 	},
 	"typeValidation": {
-<<<<<<< HEAD
-		"version": "2.0.0-internal.3.2.0",
-		"previousVersionStyle": "~previousMinor",
-		"baselineRange": ">=2.0.0-internal.3.1.0 <2.0.0-internal.3.2.0",
-		"baselineVersion": "2.0.0-internal.3.1.0",
-		"broken": {}
-=======
 		"version": "2.0.0-internal.4.0.0",
 		"previousVersionStyle": "^previousMajor",
 		"baselineRange": ">=2.0.0-internal.3.0.0 <2.0.0-internal.4.0.0",
 		"baselineVersion": "2.0.0-internal.3.0.0",
-		"broken": {
-			"TypeAliasDeclaration_DriverError": {
-				"backCompat": false
-			},
-			"EnumDeclaration_DriverErrorType": {
-				"backCompat": false
-			},
-			"InterfaceDeclaration_IAuthorizationError": {
-				"backCompat": false
-			},
-			"InterfaceDeclaration_IDriverBasicError": {
-				"backCompat": false
-			},
-			"InterfaceDeclaration_IDriverErrorBase": {
-				"backCompat": false
-			},
-			"InterfaceDeclaration_IGenericNetworkError": {
-				"backCompat": false
-			},
-			"InterfaceDeclaration_ILocationRedirectionError": {
-				"backCompat": false
-			},
-			"InterfaceDeclaration_IThrottlingWarning": {
-				"backCompat": false
-			}
-		}
->>>>>>> 2aebc741
+		"broken": {}
 	}
 }