--- conflicted
+++ resolved
@@ -56,7 +56,6 @@
     "typescript-formatter": "7.1.0"
   },
   "typeValidation": {
-<<<<<<< HEAD
     "version": "2.0.0",
     "broken": {
         "TypeAliasDeclaration_DriverError": {
@@ -84,9 +83,5 @@
         "backCompat": false
       }
     }
-=======
-    "version": "1.1.0",
-    "broken": {}
->>>>>>> d1baa7f9
   }
 }