/*!
 * Copyright (c) Microsoft Corporation and contributors. All rights reserved.
 * Licensed under the MIT License.
 */

// eslint-disable-next-line import/no-internal-modules
import merge from "lodash/merge";
import { v4 as uuid } from "uuid";
import {
    IDisposable, ITelemetryLogger, ITelemetryProperties,
} from "@fluidframework/common-definitions";
import { assert, performance, unreachableCase } from "@fluidframework/common-utils";
import {
    IRequest,
    IResponse,
    IFluidRouter,
} from "@fluidframework/core-interfaces";
import {
    IAudience,
    IConnectionDetails,
    IContainer,
    IContainerEvents,
    IDeltaManager,
    ICriticalContainerError,
    ContainerWarning,
    AttachState,
    IThrottlingWarning,
    ReadOnlyInfo,
    IContainerLoadMode,
    IFluidCodeDetails,
    isFluidCodeDetails,
    IBatchMessage,
} from "@fluidframework/container-definitions";
import {
    GenericError,
    UsageError,
} from "@fluidframework/container-utils";
import {
    IDocumentService,
    IDocumentStorageService,
    IFluidResolvedUrl,
    IResolvedUrl,
} from "@fluidframework/driver-definitions";
import {
    readAndParse,
    OnlineStatus,
    isOnline,
    ensureFluidResolvedUrl,
    combineAppAndProtocolSummary,
    runWithRetry,
    isFluidResolvedUrl,
} from "@fluidframework/driver-utils";
import { IQuorumSnapshot } from "@fluidframework/protocol-base";
import {
    IClient,
    IClientConfiguration,
    IClientDetails,
    ICommittedProposal,
    IDocumentAttributes,
    IDocumentMessage,
    IProtocolState,
    IQuorumClients,
    IQuorumProposals,
    ISequencedClient,
    ISequencedDocumentMessage,
    ISequencedProposal,
    ISignalClient,
    ISignalMessage,
    ISnapshotTree,
    ISummaryContent,
    ISummaryTree,
    IVersion,
    MessageType,
    SummaryType,
} from "@fluidframework/protocol-definitions";
import {
    ChildLogger,
    EventEmitterWithErrorHandling,
    PerformanceEvent,
    raiseConnectedEvent,
    TelemetryLogger,
    connectedEventName,
    disconnectedEventName,
    normalizeError,
    MonitoringContext,
    loggerToMonitoringContext,
    wrapError,
} from "@fluidframework/telemetry-utils";
import { Audience } from "./audience";
import { ContainerContext } from "./containerContext";
import { ReconnectMode, IConnectionManagerFactoryArgs, getPackageName } from "./contracts";
import { DeltaManager, IConnectionArgs } from "./deltaManager";
import { DeltaManagerProxy } from "./deltaManagerProxy";
import { ILoaderOptions, Loader, RelativeLoader } from "./loader";
import { pkgVersion } from "./packageVersion";
import { ConnectionStateHandler } from "./connectionStateHandler";
import { RetriableDocumentStorageService } from "./retriableDocumentStorageService";
import { ProtocolTreeStorageService } from "./protocolTreeDocumentStorageService";
import { BlobOnlyStorage, ContainerStorageAdapter } from "./containerStorageAdapter";
import { getProtocolSnapshotTree, getSnapshotTreeFromSerializedContainer } from "./utils";
import { initQuorumValuesFromCodeDetails, getCodeDetailsFromQuorumValues, QuorumProxy } from "./quorum";
import { CollabWindowTracker } from "./collabWindowTracker";
import { ConnectionManager } from "./connectionManager";
import { ConnectionState } from "./connectionState";
import {
    IProtocolHandler,
    ProtocolHandler,
    ProtocolHandlerBuilder,
} from "./protocol";

const detachedContainerRefSeqNumber = 0;

const dirtyContainerEvent = "dirty";
const savedContainerEvent = "saved";

export interface IContainerLoadOptions {
    /**
     * Disables the Container from reconnecting if false, allows reconnect otherwise.
     */
    canReconnect?: boolean;
    /**
     * Client details provided in the override will be merged over the default client.
     */
    clientDetailsOverride?: IClientDetails;
    resolvedUrl: IFluidResolvedUrl;
    /**
     * Control which snapshot version to load from.  See IParsedUrl for detailed information.
     */
    version: string | undefined;
    /**
     * Loads the Container in paused state if true, unpaused otherwise.
     */
    loadMode?: IContainerLoadMode;
}

export interface IContainerConfig {
    resolvedUrl?: IFluidResolvedUrl;
    canReconnect?: boolean;
    /**
     * Client details provided in the override will be merged over the default client.
     */
    clientDetailsOverride?: IClientDetails;
    /**
     * Serialized state from a previous instance of this container
     */
    serializedContainerState?: IPendingContainerState;
}

/**
 * Waits until container connects to delta storage and gets up-to-date
 * Useful when resolving URIs and hitting 404, due to container being loaded from (stale) snapshot and not being
 * up to date. Host may chose to wait in such case and retry resolving URI.
 * Warning: Will wait infinitely for connection to establish if there is no connection.
 * May result in deadlock if Container.disconnect() is called and never followed by a call to Container.connect().
 * @returns true: container is up to date, it processed all the ops that were know at the time of first connection
 *          false: storage does not provide indication of how far the client is. Container processed
 *          all the ops known to it, but it maybe still behind.
 * @throws an error beginning with `"Container closed"` if the container is closed before it catches up.
 */
export async function waitContainerToCatchUp(container: IContainer) {
    // Make sure we stop waiting if container is closed.
    if (container.closed) {
        throw new UsageError("waitContainerToCatchUp: Container closed");
    }

    return new Promise<boolean>((resolve, reject) => {
        const deltaManager = container.deltaManager;

        const closedCallback = (err?: ICriticalContainerError | undefined) => {
            container.off("closed", closedCallback);
            const baseMessage = "Container closed while waiting to catch up";
            reject(
                err !== undefined
                    ? wrapError(err, (innerMessage) => new GenericError(`${baseMessage}: ${innerMessage}`))
                    : new GenericError(baseMessage),
            );
        };
        container.on("closed", closedCallback);

        // Depending on config, transition to "connected" state may include the guarantee
        // that all known ops have been processed.  If so, we may introduce additional wait here.
        // Waiting for "connected" state in either case gets us at least to our own Join op
        // which is a reasonable approximation of "caught up"
        const waitForOps = () => {
            assert(container.connectionState === ConnectionState.CatchingUp
                || container.connectionState === ConnectionState.Connected,
                0x0cd /* "Container disconnected while waiting for ops!" */);
            const hasCheckpointSequenceNumber = deltaManager.hasCheckpointSequenceNumber;

            const connectionOpSeqNumber = deltaManager.lastKnownSeqNumber;
            assert(deltaManager.lastSequenceNumber <= connectionOpSeqNumber,
                0x266 /* "lastKnownSeqNumber should never be below last processed sequence number" */);
            if (deltaManager.lastSequenceNumber === connectionOpSeqNumber) {
                container.off("closed", closedCallback);
                resolve(hasCheckpointSequenceNumber);
                return;
            }
            const callbackOps = (message: ISequencedDocumentMessage) => {
                if (connectionOpSeqNumber <= message.sequenceNumber) {
                    container.off("closed", closedCallback);
                    resolve(hasCheckpointSequenceNumber);
                    deltaManager.off("op", callbackOps);
                }
            };
            deltaManager.on("op", callbackOps);
        };

        // We can leverage DeltaManager's "connect" event here and test for ConnectionState.Disconnected
        // But that works only if service provides us checkPointSequenceNumber
        // Our internal testing is based on R11S that does not, but almost all tests connect as "write" and
        // use this function to catch up, so leveraging our own join op as a fence/barrier
        if (container.connectionState === ConnectionState.Connected) {
            waitForOps();
            return;
        }

        const callback = () => {
            container.off(connectedEventName, callback);
            waitForOps();
        };
        container.on(connectedEventName, callback);

        if (container.connectionState === ConnectionState.Disconnected) {
            container.connect();
        }
    });
}

const getCodeProposal =
    // eslint-disable-next-line @typescript-eslint/no-unsafe-return
    (quorum: IQuorumProposals) => quorum.get("code") ?? quorum.get("code2");

/**
 * Helper function to report to telemetry cases where operation takes longer than expected (1s)
 * @param logger - logger to use
 * @param eventName - event name
 * @param action - functor to call and measure
 */
async function ReportIfTooLong(
    logger: ITelemetryLogger,
    eventName: string,
    action: () => Promise<ITelemetryProperties>,
) {
    const event = PerformanceEvent.start(logger, { eventName });
    const props = await action();
    if (event.duration > 1000) {
        event.end(props);
    }
}

/**
 * State saved by a container at close time, to be used to load a new instance
 * of the container to the same state
 */
export interface IPendingContainerState {
    pendingRuntimeState: unknown;
    url: string;
    protocol: IProtocolState;
    term: number;
    clientId?: string;
}

const summarizerClientType = "summarizer";

export class Container extends EventEmitterWithErrorHandling<IContainerEvents> implements IContainer {
    public static version = "^0.1.0";

    /**
     * Load an existing container.
     */
    public static async load(
        loader: Loader,
        loadOptions: IContainerLoadOptions,
        pendingLocalState?: IPendingContainerState,
        protocolHandlerBuilder?: ProtocolHandlerBuilder,
    ): Promise<Container> {
        const container = new Container(
            loader,
            {
                clientDetailsOverride: loadOptions.clientDetailsOverride,
                resolvedUrl: loadOptions.resolvedUrl,
                canReconnect: loadOptions.canReconnect,
                serializedContainerState: pendingLocalState,
            },
            protocolHandlerBuilder);

        return PerformanceEvent.timedExecAsync(
            container.mc.logger,
            { eventName: "Load" },
            async (event) => new Promise<Container>((resolve, reject) => {
                const version = loadOptions.version;

                const defaultMode: IContainerLoadMode = { opsBeforeReturn: "cached" };
                // if we have pendingLocalState, anything we cached is not useful and we shouldn't wait for connection
                // to return container, so ignore this value and use undefined for opsBeforeReturn
                const mode: IContainerLoadMode = pendingLocalState
                    ? { ...(loadOptions.loadMode ?? defaultMode), opsBeforeReturn: undefined }
                    : loadOptions.loadMode ?? defaultMode;

                const onClosed = (err?: ICriticalContainerError) => {
                    // pre-0.58 error message: containerClosedWithoutErrorDuringLoad
                    reject(err ?? new GenericError("Container closed without error during load"));
                };
                container.on("closed", onClosed);

                container.load(version, mode, pendingLocalState)
                    .finally(() => {
                        container.removeListener("closed", onClosed);
                    })
                    .then((props) => {
                        event.end({ ...props, ...loadOptions.loadMode });
                        resolve(container);
                    },
                        (error) => {
                            const err = normalizeError(error);
                            // Depending where error happens, we can be attempting to connect to web socket
                            // and continuously retrying (consider offline mode)
                            // Host has no container to close, so it's prudent to do it here
                            container.close(err);
                            onClosed(err);
                        });
            }),
            { start: true, end: true, cancel: "generic" },
        );
    }

    /**
     * Create a new container in a detached state.
     */
    public static async createDetached(
        loader: Loader,
        codeDetails: IFluidCodeDetails,
        protocolHandlerBuilder?: ProtocolHandlerBuilder,
    ): Promise<Container> {
        const container = new Container(
            loader,
            {},
            protocolHandlerBuilder);

        return PerformanceEvent.timedExecAsync(
            container.mc.logger,
            { eventName: "CreateDetached" },
            async (_event) => {
                await container.createDetached(codeDetails);
                return container;
            },
            { start: true, end: true, cancel: "generic" });
    }

    /**
     * Create a new container in a detached state that is initialized with a
     * snapshot from a previous detached container.
     */
    public static async rehydrateDetachedFromSnapshot(
        loader: Loader,
        snapshot: string,
        protocolHandlerBuilder?: ProtocolHandlerBuilder,
    ): Promise<Container> {
        const container = new Container(
            loader,
            {},
            protocolHandlerBuilder);

        return PerformanceEvent.timedExecAsync(
            container.mc.logger,
            { eventName: "RehydrateDetachedFromSnapshot" },
            async (_event) => {
                const deserializedSummary = JSON.parse(snapshot) as ISummaryTree;
                await container.rehydrateDetachedFromSnapshot(deserializedSummary);
                return container;
            },
            { start: true, end: true, cancel: "generic" });
    }

    public subLogger: TelemetryLogger;

    // Tells if container can reconnect on losing fist connection
    // If false, container gets closed on loss of connection.
    private readonly _canReconnect: boolean = true;

    private readonly mc: MonitoringContext;

    private _lifecycleState: "loading" | "loaded" | "closing" | "closed" = "loading";

    private setLoaded() {
        // It's conceivable the container could be closed when this is called
        // Only transition states if currently loading
        if (this._lifecycleState === "loading") {
            // Propagate current connection state through the system.
            this.propagateConnectionState();
            this._lifecycleState = "loaded";
        }
    }

    public get closed(): boolean {
        return (this._lifecycleState === "closing" || this._lifecycleState === "closed");
    }

    private _attachState = AttachState.Detached;

    private readonly _storage: ContainerStorageAdapter;
    public get storage(): IDocumentStorageService {
        return this._storage;
    }

    private _storageService: IDocumentStorageService & IDisposable | undefined;
    private get storageService(): IDocumentStorageService {
        if (this._storageService === undefined) {
            throw new Error("Attempted to access storageService before it was defined");
        }
        return this._storageService;
    }

    private readonly clientDetailsOverride: IClientDetails | undefined;
    private readonly _deltaManager: DeltaManager<ConnectionManager>;
    private service: IDocumentService | undefined;
    private _initialClients: ISignalClient[] | undefined;

    private _context: ContainerContext | undefined;
    private get context() {
        if (this._context === undefined) {
            throw new GenericError("Attempted to access context before it was defined");
        }
        return this._context;
    }
    private _protocolHandler: IProtocolHandler | undefined;
    private get protocolHandler() {
        if (this._protocolHandler === undefined) {
            throw new Error("Attempted to access protocolHandler before it was defined");
        }
        return this._protocolHandler;
    }

    /** During initialization we pause the inbound queues. We track this state to ensure we only call resume once */
    private inboundQueuePausedFromInit = true;
    private firstConnection = true;
    private readonly connectionTransitionTimes: number[] = [];
    private messageCountAfterDisconnection: number = 0;
    private _loadedFromVersion: IVersion | undefined;
    private _resolvedUrl: IFluidResolvedUrl | undefined;
    private attachStarted = false;
    private _dirtyContainer = false;

    private lastVisible: number | undefined;
    private readonly visibilityEventHandler: (() => void) | undefined;
    private readonly connectionStateHandler: ConnectionStateHandler;

    private setAutoReconnectTime = performance.now();

    private collabWindowTracker: CollabWindowTracker | undefined;

    private get connectionMode() { return this._deltaManager.connectionManager.connectionMode; }

    public get IFluidRouter(): IFluidRouter { return this; }

    public get resolvedUrl(): IResolvedUrl | undefined {
        return this._resolvedUrl;
    }

    public get loadedFromVersion(): IVersion | undefined {
        return this._loadedFromVersion;
    }

    public get readOnlyInfo(): ReadOnlyInfo {
        return this._deltaManager.readOnlyInfo;
    }

    public get closeSignal(): AbortSignal {
        return this._deltaManager.closeAbortController.signal;
    }

    /**
     * Tracks host requiring read-only mode.
     */
    public forceReadonly(readonly: boolean) {
        this._deltaManager.connectionManager.forceReadonly(readonly);
    }

    public get deltaManager(): IDeltaManager<ISequencedDocumentMessage, IDocumentMessage> {
        return this._deltaManager;
    }

    public get connectionState(): ConnectionState {
        return this.connectionStateHandler.connectionState;
    }

    public get connected(): boolean {
        return this.connectionStateHandler.connected;
    }

    /**
     * Service configuration details. If running in offline mode will be undefined otherwise will contain service
     * configuration details returned as part of the initial connection.
     */
    public get serviceConfiguration(): IClientConfiguration | undefined {
        return this._deltaManager.serviceConfiguration;
    }

    /**
     * The server provided id of the client.
     * Set once this.connected is true, otherwise undefined
     */
    public get clientId(): string | undefined {
        return this.connectionStateHandler.clientId;
    }

    /**
     * The server provided claims of the client.
     * Set once this.connected is true, otherwise undefined
     */
    public get scopes(): string[] | undefined {
        return this._deltaManager.connectionManager.scopes;
    }

    public get clientDetails(): IClientDetails {
        return this._deltaManager.clientDetails;
    }

    /**
     * Get the code details that are currently specified for the container.
     * @returns The current code details if any are specified, undefined if none are specified.
     */
    public getSpecifiedCodeDetails(): IFluidCodeDetails | undefined {
        return this.getCodeDetailsFromQuorum();
    }

    /**
     * Get the code details that were used to load the container.
     * @returns The code details that were used to load the container if it is loaded, undefined if it is not yet
     * loaded.
     */
    public getLoadedCodeDetails(): IFluidCodeDetails | undefined {
        return this._context?.codeDetails;
    }

    /**
     * Retrieves the audience associated with the document
     */
    public get audience(): IAudience {
        return this.protocolHandler.audience;
    }

    /**
     * Returns true if container is dirty.
     * Which means data loss if container is closed at that same moment
     * Most likely that happens when there is no network connection to Relay Service
     */
    public get isDirty() {
        return this._dirtyContainer;
    }

    private get serviceFactory() { return this.loader.services.documentServiceFactory; }
    private get urlResolver() { return this.loader.services.urlResolver; }
    public readonly options: ILoaderOptions;
    private get scope() { return this.loader.services.scope; }
    private get codeLoader() { return this.loader.services.codeLoader; }

    constructor(
        private readonly loader: Loader,
        config: IContainerConfig,
        private readonly protocolHandlerBuilder?: ProtocolHandlerBuilder,
    ) {
        super((name, error) => {
            this.mc.logger.sendErrorEvent(
                {
                    eventName: "ContainerEventHandlerException",
                    name: typeof name === "string" ? name : undefined,
                },
                error);
        });

        this.clientDetailsOverride = config.clientDetailsOverride;
        this._resolvedUrl = config.resolvedUrl;
        if (config.canReconnect !== undefined) {
            this._canReconnect = config.canReconnect;
        }

        // Create logger for data stores to use
        const type = this.client.details.type;
        const interactive = this.client.details.capabilities.interactive;
        const clientType =
            `${interactive ? "interactive" : "noninteractive"}${type !== undefined && type !== "" ? `/${type}` : ""}`;
        // Need to use the property getter for docId because for detached flow we don't have the docId initially.
        // We assign the id later so property getter is used.
        this.subLogger = ChildLogger.create(
            loader.services.subLogger,
            undefined,
            {
                all: {
                    clientType, // Differentiating summarizer container from main container
                    containerId: uuid(),
                    docId: () => this._resolvedUrl?.id ?? undefined,
                    containerAttachState: () => this._attachState,
                    containerLifecycleState: () => this._lifecycleState,
                    containerConnectionState: () => ConnectionState[this.connectionState],
                    serializedContainer: config.serializedContainerState !== undefined,
                },
                // we need to be judicious with our logging here to avoid generating too much data
                // all data logged here should be broadly applicable, and not specific to a
                // specific error or class of errors
                error: {
                    // load information to associate errors with the specific load point
                    dmInitialSeqNumber: () => this._deltaManager?.initialSequenceNumber,
                    dmLastProcessedSeqNumber: () => this._deltaManager?.lastSequenceNumber,
                    dmLastKnownSeqNumber: () => this._deltaManager?.lastKnownSeqNumber,
                    containerLoadedFromVersionId: () => this.loadedFromVersion?.id,
                    containerLoadedFromVersionDate: () => this.loadedFromVersion?.date,
                    // message information to associate errors with the specific execution state
                    // dmLastMsqSeqNumber: if present, same as dmLastProcessedSeqNumber
                    dmLastMsqSeqNumber: () => this.deltaManager?.lastMessage?.sequenceNumber,
                    dmLastMsqSeqTimestamp: () => this.deltaManager?.lastMessage?.timestamp,
                    dmLastMsqSeqClientId: () => this.deltaManager?.lastMessage?.clientId,
                    connectionStateDuration:
                        () => performance.now() - this.connectionTransitionTimes[this.connectionState],
                },
            });

        // Prefix all events in this file with container-loader
        this.mc = loggerToMonitoringContext(ChildLogger.create(this.subLogger, "Container"));

        const summarizeProtocolTree =
            this.mc.config.getBoolean("Fluid.Container.summarizeProtocolTree")
            ?? this.loader.services.options.summarizeProtocolTree;

        this.options = {
            ... this.loader.services.options,
            summarizeProtocolTree,
        };

        this.connectionStateHandler = new ConnectionStateHandler(
            {
                quorumClients: () => this._protocolHandler?.quorum,
                logConnectionStateChangeTelemetry: (value, oldState, reason) =>
                    this.logConnectionStateChangeTelemetry(value, oldState, reason),
                shouldClientJoinWrite: () => this._deltaManager.connectionManager.shouldJoinWrite(),
                maxClientLeaveWaitTime: this.loader.services.options.maxClientLeaveWaitTime,
                logConnectionIssue: (eventName: string, details?: ITelemetryProperties) => {
                    // We get here when socket does not receive any ops on "write" connection, including
                    // its own join op. Attempt recovery option.
                    this._deltaManager.logConnectionIssue({
                        eventName,
                        duration: performance.now() - this.connectionTransitionTimes[ConnectionState.CatchingUp],
                        ...(details === undefined ? {} : { details: JSON.stringify(details) }),
                    });
                },
                connectionStateChanged: () => {
                    // Fire events only if container is fully loaded and not closed
                    if (this._lifecycleState === "loaded") {
                        this.propagateConnectionState();
                    }
                },
            },
            this.mc.logger,
            config.serializedContainerState?.clientId,
        );

        this.on(savedContainerEvent, () => {
            this.connectionStateHandler.containerSaved();
        });

        this._deltaManager = this.createDeltaManager();
        this._storage = new ContainerStorageAdapter(
            () => {
                if (this.attachState !== AttachState.Attached) {
                    if (this.loader.services.detachedBlobStorage !== undefined) {
                        return new BlobOnlyStorage(this.loader.services.detachedBlobStorage, this.mc.logger);
                    }
                    this.mc.logger.sendErrorEvent({
                        eventName: "NoRealStorageInDetachedContainer",
                    });
                    throw new Error("Real storage calls not allowed in Unattached container");
                }
                return this.storageService;
            },
        );

        const isDomAvailable = typeof document === "object" &&
            document !== null &&
            typeof document.addEventListener === "function" &&
            document.addEventListener !== null;
        // keep track of last time page was visible for telemetry
        if (isDomAvailable) {
            this.lastVisible = document.hidden ? performance.now() : undefined;
            this.visibilityEventHandler = () => {
                if (document.hidden) {
                    this.lastVisible = performance.now();
                } else {
                    // settimeout so this will hopefully fire after disconnect event if being hidden caused it
                    setTimeout(() => { this.lastVisible = undefined; }, 0);
                }
            };
            document.addEventListener("visibilitychange", this.visibilityEventHandler);
        }

        // We observed that most users of platform do not check Container.connected event on load, causing bugs.
        // As such, we are raising events when new listener pops up.
        // Note that we can raise both "disconnected" & "connect" events at the same time,
        // if we are in connecting stage.
        this.on("newListener", (event: string, listener: (...args: any[]) => void) => {
            // Fire events on the end of JS turn, giving a chance for caller to be in consistent state.
            Promise.resolve().then(() => {
                switch (event) {
                    case dirtyContainerEvent:
                        if (this._dirtyContainer) {
                            listener();
                        }
                        break;
                    case savedContainerEvent:
                        if (!this._dirtyContainer) {
                            listener();
                        }
                        break;
                    case connectedEventName:
                        if (this.connected) {
                            listener(this.clientId);
                        }
                        break;
                    case disconnectedEventName:
                        if (!this.connected) {
                            listener();
                        }
                        break;
                    default:
                }
            }).catch((error) => {
                this.mc.logger.sendErrorEvent({ eventName: "RaiseConnectedEventError" }, error);
            });
        });
    }

    /**
     * Retrieves the quorum associated with the document
     */
    public getQuorum(): IQuorumClients {
        return this.protocolHandler.quorum;
    }

    public close(error?: ICriticalContainerError) {
        // 1. Ensure that close sequence is exactly the same no matter if it's initiated by host or by DeltaManager
        // 2. We need to ensure that we deliver disconnect event to runtime properly. See connectionStateChanged
        //    handler. We only deliver events if container fully loaded. Transitioning from "loading" ->
        //    "closing" will lose that info (can also solve by tracking extra state).
        this._deltaManager.close(error);
        assert(this.connectionState === ConnectionState.Disconnected,
            0x0cf /* "disconnect event was not raised!" */);

        assert(this._lifecycleState === "closed", 0x314 /* Container properly closed */);
    }

    private closeCore(error?: ICriticalContainerError) {
        assert(!this.closed, 0x315 /* re-entrancy */);

        try {
            // Ensure that we raise all key events even if one of these throws
            try {
                // Raise event first, to ensure we capture _lifecycleState before transition.
                // This gives us a chance to know what errors happened on open vs. on fully loaded container.
                this.mc.logger.sendTelemetryEvent(
                    {
                        eventName: "ContainerClose",
                        category: error === undefined ? "generic" : "error",
                    },
                    error,
                );

                this._lifecycleState = "closing";

                this._protocolHandler?.close();

                this.connectionStateHandler.dispose();

                this._context?.dispose(error !== undefined ? new Error(error.message) : undefined);

                this._storageService?.dispose();

                // Notify storage about critical errors. They may be due to disconnect between client & server knowledge
                // about file, like file being overwritten in storage, but client having stale local cache.
                // Driver need to ensure all caches are cleared on critical errors
                this.service?.dispose(error);
            } catch (exception) {
                this.mc.logger.sendErrorEvent({ eventName: "ContainerCloseException" }, exception);
            }

            this.emit("closed", error);

            this.removeAllListeners();
            if (this.visibilityEventHandler !== undefined) {
                document.removeEventListener("visibilitychange", this.visibilityEventHandler);
            }
        } finally {
            this._lifecycleState = "closed";
        }
    }

    public closeAndGetPendingLocalState(): string {
        // runtime matches pending ops to successful ones by clientId and client seq num, so we need to close the
        // container at the same time we get pending state, otherwise this container could reconnect and resubmit with
        // a new clientId and a future container using stale pending state without the new clientId would resubmit them
        assert(this.attachState === AttachState.Attached, 0x0d1 /* "Container should be attached before close" */);
        assert(this.resolvedUrl !== undefined && this.resolvedUrl.type === "fluid",
            0x0d2 /* "resolved url should be valid Fluid url" */);
        assert(!!this._protocolHandler, 0x2e3 /* "Must have a valid protocol handler instance" */);
        assert(this._protocolHandler.attributes.term !== undefined,
            0x37e /* Must have a valid protocol handler instance */);
        const pendingState: IPendingContainerState = {
            pendingRuntimeState: this.context.getPendingLocalState(),
            url: this.resolvedUrl.url,
            protocol: this.protocolHandler.getProtocolState(),
            term: this._protocolHandler.attributes.term,
            clientId: this.clientId,
        };

        this.mc.logger.sendTelemetryEvent({ eventName: "CloseAndGetPendingLocalState" });

        this.close();

        return JSON.stringify(pendingState);
    }

    public get attachState(): AttachState {
        return this._attachState;
    }

    public serialize(): string {
        assert(this.attachState === AttachState.Detached, 0x0d3 /* "Should only be called in detached container" */);

        const appSummary: ISummaryTree = this.context.createSummary();
        const protocolSummary = this.captureProtocolSummary();
        const combinedSummary = combineAppAndProtocolSummary(appSummary, protocolSummary);

        if (this.loader.services.detachedBlobStorage && this.loader.services.detachedBlobStorage.size > 0) {
            combinedSummary.tree[".hasAttachmentBlobs"] = { type: SummaryType.Blob, content: "true" };
        }
        return JSON.stringify(combinedSummary);
    }

    public async attach(request: IRequest): Promise<void> {
        await PerformanceEvent.timedExecAsync(this.mc.logger, { eventName: "Attach" }, async () => {
            if (this._lifecycleState !== "loaded") {
                // pre-0.58 error message: containerNotValidForAttach
                throw new UsageError(`The Container is not in a valid state for attach [${this._lifecycleState}]`);
            }

            // If container is already attached or attach is in progress, throw an error.
            assert(this._attachState === AttachState.Detached && !this.attachStarted,
                0x205 /* "attach() called more than once" */);
            this.attachStarted = true;

            // If attachment blobs were uploaded in detached state we will go through a different attach flow
            const hasAttachmentBlobs = this.loader.services.detachedBlobStorage !== undefined
                && this.loader.services.detachedBlobStorage.size > 0;

            try {
                assert(this.deltaManager.inbound.length === 0,
                    0x0d6 /* "Inbound queue should be empty when attaching" */);

                let summary: ISummaryTree;
                if (!hasAttachmentBlobs) {
                    // Get the document state post attach - possibly can just call attach but we need to change the
                    // semantics around what the attach means as far as async code goes.
                    const appSummary: ISummaryTree = this.context.createSummary();
                    const protocolSummary = this.captureProtocolSummary();
                    summary = combineAppAndProtocolSummary(appSummary, protocolSummary);

                    // Set the state as attaching as we are starting the process of attaching container.
                    // This should be fired after taking the summary because it is the place where we are
                    // starting to attach the container to storage.
                    // Also, this should only be fired in detached container.
                    this._attachState = AttachState.Attaching;
                    this.context.notifyAttaching(getSnapshotTreeFromSerializedContainer(summary));
                }

                // Actually go and create the resolved document
                const createNewResolvedUrl = await this.urlResolver.resolve(request);
                ensureFluidResolvedUrl(createNewResolvedUrl);
                if (this.service === undefined) {
                    assert(this.client.details.type !== summarizerClientType,
                        0x2c4 /* "client should not be summarizer before container is created" */);
                    this.service = await runWithRetry(
                        async () => this.serviceFactory.createContainer(
                            summary,
                            createNewResolvedUrl,
                            this.subLogger,
                            false, // clientIsSummarizer
                        ),
                        "containerAttach",
                        this.mc.logger,
                        {
                            cancel: this.closeSignal,
                        }, // progress
                    );
                }
                const resolvedUrl = this.service.resolvedUrl;
                ensureFluidResolvedUrl(resolvedUrl);
                this._resolvedUrl = resolvedUrl;
                await this.connectStorageService();

                if (hasAttachmentBlobs) {
                    // upload blobs to storage
                    assert(!!this.loader.services.detachedBlobStorage, 0x24e /* "assertion for type narrowing" */);

                    // build a table mapping IDs assigned locally to IDs assigned by storage and pass it to runtime to
                    // support blob handles that only know about the local IDs
                    const redirectTable = new Map<string, string>();
                    // if new blobs are added while uploading, upload them too
                    while (redirectTable.size < this.loader.services.detachedBlobStorage.size) {
                        const newIds = this.loader.services.detachedBlobStorage.getBlobIds().filter(
                            (id) => !redirectTable.has(id));
                        for (const id of newIds) {
                            const blob = await this.loader.services.detachedBlobStorage.readBlob(id);
                            const response = await this.storageService.createBlob(blob);
                            redirectTable.set(id, response.id);
                        }
                    }

                    // take summary and upload
                    const appSummary: ISummaryTree = this.context.createSummary(redirectTable);
                    const protocolSummary = this.captureProtocolSummary();
                    summary = combineAppAndProtocolSummary(appSummary, protocolSummary);

                    this._attachState = AttachState.Attaching;
                    this.context.notifyAttaching(getSnapshotTreeFromSerializedContainer(summary));

                    await this.storageService.uploadSummaryWithContext(summary, {
                        referenceSequenceNumber: 0,
                        ackHandle: undefined,
                        proposalHandle: undefined,
                    });
                }

                this._attachState = AttachState.Attached;
                this.emit("attached");

                // Propagate current connection state through the system.
                this.propagateConnectionState();
                if (!this.closed) {
                    this.resumeInternal({ fetchOpsFromStorage: false, reason: "createDetached" });
                }
            } catch (error) {
                // add resolved URL on error object so that host has the ability to find this document and delete it
                const newError = normalizeError(error);
                const resolvedUrl = this.resolvedUrl;
                if (isFluidResolvedUrl(resolvedUrl)) {
                    newError.addTelemetryProperties({ resolvedUrl: resolvedUrl.url });
                }
                this.close(newError);
                throw newError;
            }
        },
            { start: true, end: true, cancel: "generic" });
    }

    public async request(path: IRequest): Promise<IResponse> {
        return PerformanceEvent.timedExecAsync(
            this.mc.logger,
            { eventName: "Request" },
            async () => this.context.request(path),
            { end: true, cancel: "error" },
        );
    }

    private setAutoReconnectInternal(mode: ReconnectMode) {
        const currentMode = this._deltaManager.connectionManager.reconnectMode;

        if (currentMode === mode) {
            return;
        }

        const now = performance.now();
        const duration = now - this.setAutoReconnectTime;
        this.setAutoReconnectTime = now;

        this.mc.logger.sendTelemetryEvent({
            eventName: mode === ReconnectMode.Enabled ? "AutoReconnectEnabled" : "AutoReconnectDisabled",
            connectionMode: this.connectionMode,
            connectionState: ConnectionState[this.connectionState],
            duration,
        });

        this._deltaManager.connectionManager.setAutoReconnect(mode);
    }

    public connect() {
        if (this.closed) {
            throw new UsageError(`The Container is closed and cannot be connected`);
        } else if (this._attachState !== AttachState.Attached) {
            throw new UsageError(`The Container is not attached and cannot be connected`);
        } else if (!this.connected) {
            // Note: no need to fetch ops as we do it preemptively as part of DeltaManager.attachOpHandler().
            // If there is gap, we will learn about it once connected, but the gap should be small (if any),
            // assuming that connect() is called quickly after initial container boot.
            this.connectInternal({ reason: "DocumentConnect", fetchOpsFromStorage: false });
        }
    }

    private connectInternal(args: IConnectionArgs) {
        assert(!this.closed, 0x2c5 /* "Attempting to connect() a closed Container" */);
        assert(this._attachState === AttachState.Attached,
            0x2c6 /* "Attempting to connect() a container that is not attached" */);

        // Resume processing ops and connect to delta stream
        this.resumeInternal(args);

        // Set Auto Reconnect Mode
        const mode = ReconnectMode.Enabled;
        this.setAutoReconnectInternal(mode);
    }

    public disconnect() {
        if (this.closed) {
            throw new UsageError(`The Container is closed and cannot be disconnected`);
        } else {
            this.disconnectInternal();
        }
    }

    private disconnectInternal() {
        assert(!this.closed, 0x2c7 /* "Attempting to disconnect() a closed Container" */);

        // Set Auto Reconnect Mode
        const mode = ReconnectMode.Disabled;
        this.setAutoReconnectInternal(mode);
    }

    private resumeInternal(args: IConnectionArgs) {
        assert(!this.closed, 0x0d9 /* "Attempting to connect() a closed DeltaManager" */);

        // Resume processing ops
        if (this.inboundQueuePausedFromInit) {
            this.inboundQueuePausedFromInit = false;
            this._deltaManager.inbound.resume();
            this._deltaManager.inboundSignal.resume();
        }

        // Ensure connection to web socket
        this.connectToDeltaStream(args);
    }

    public async getAbsoluteUrl(relativeUrl: string): Promise<string | undefined> {
        if (this.resolvedUrl === undefined) {
            return undefined;
        }

        return this.urlResolver.getAbsoluteUrl(
            this.resolvedUrl,
            relativeUrl,
            getPackageName(this._context?.codeDetails));
    }

    public async proposeCodeDetails(codeDetails: IFluidCodeDetails) {
        if (!isFluidCodeDetails(codeDetails)) {
            throw new Error("Provided codeDetails are not IFluidCodeDetails");
        }

        if (this.codeLoader.IFluidCodeDetailsComparer) {
            const comparison = await this.codeLoader.IFluidCodeDetailsComparer.compare(
                codeDetails,
                this.getCodeDetailsFromQuorum());
            if (comparison !== undefined && comparison <= 0) {
                throw new Error("Proposed code details should be greater than the current");
            }
        }

        return this.protocolHandler.quorum.propose("code", codeDetails)
            .then(() => true)
            .catch(() => false);
    }

    private async processCodeProposal(): Promise<void> {
        const codeDetails = this.getCodeDetailsFromQuorum();

        await Promise.all([
            this.deltaManager.inbound.pause(),
            this.deltaManager.inboundSignal.pause()]);

        if ((await this.context.satisfies(codeDetails) === true)) {
            this.deltaManager.inbound.resume();
            this.deltaManager.inboundSignal.resume();
            return;
        }

        // pre-0.58 error message: existingContextDoesNotSatisfyIncomingProposal
        this.close(new GenericError("Existing context does not satisfy incoming proposal"));
    }

    private async getVersion(version: string | null): Promise<IVersion | undefined> {
        const versions = await this.storageService.getVersions(version, 1);
        return versions[0];
    }

    private recordConnectStartTime() {
        if (this.connectionTransitionTimes[ConnectionState.Disconnected] === undefined) {
            this.connectionTransitionTimes[ConnectionState.Disconnected] = performance.now();
        }
    }

    private connectToDeltaStream(args: IConnectionArgs) {
        this.recordConnectStartTime();

        // All agents need "write" access, including summarizer.
        if (!this._canReconnect || !this.client.details.capabilities.interactive) {
            args.mode = "write";
        }

        this._deltaManager.connect(args);
    }

    /**
     * Load container.
     *
     * @param specifiedVersion - one of the following
     *   - undefined - fetch latest snapshot
     *   - otherwise, version sha to load snapshot
     */
    private async load(
        specifiedVersion: string | undefined,
        loadMode: IContainerLoadMode,
        pendingLocalState?: IPendingContainerState,
    ) {
        if (this._resolvedUrl === undefined) {
            throw new Error("Attempting to load without a resolved url");
        }
        this.service = await this.serviceFactory.createDocumentService(
            this._resolvedUrl,
            this.subLogger,
            this.client.details.type === summarizerClientType,
        );

        // Ideally we always connect as "read" by default.
        // Currently that works with SPO & r11s, because we get "write" connection when connecting to non-existing file.
        // We should not rely on it by (one of them will address the issue, but we need to address both)
        // 1) switching create new flow to one where we create file by posting snapshot
        // 2) Fixing quorum workflows (have retry logic)
        // That all said, "read" does not work with memorylicious workflows (that opens two simultaneous
        // connections to same file) in two ways:
        // A) creation flow breaks (as one of the clients "sees" file as existing, and hits #2 above)
        // B) Once file is created, transition from view-only connection to write does not work - some bugs to be fixed.
        const connectionArgs: IConnectionArgs = { reason: "DocumentOpen", mode: "write", fetchOpsFromStorage: false };

        // Start websocket connection as soon as possible. Note that there is no op handler attached yet, but the
        // DeltaManager is resilient to this and will wait to start processing ops until after it is attached.
        if (loadMode.deltaConnection === undefined) {
            this.connectToDeltaStream(connectionArgs);
        }

        if (!pendingLocalState) {
            await this.connectStorageService();
        } else {
            // if we have pendingLocalState we can load without storage; don't wait for connection
            this.connectStorageService().catch((error) => this.close(error));
        }

        this._attachState = AttachState.Attached;

        // Fetch specified snapshot.
        const { snapshot, versionId } = pendingLocalState === undefined
            ? await this.fetchSnapshotTree(specifiedVersion)
            : { snapshot: undefined, versionId: undefined };
        assert(snapshot !== undefined || pendingLocalState !== undefined, 0x237 /* "Snapshot should exist" */);

        const attributes: IDocumentAttributes = pendingLocalState === undefined
            ? await this.getDocumentAttributes(this.storageService, snapshot)
            : {
                sequenceNumber: pendingLocalState.protocol.sequenceNumber,
                minimumSequenceNumber: pendingLocalState.protocol.minimumSequenceNumber,
                term: pendingLocalState.term,
            };

        let opsBeforeReturnP: Promise<void> | undefined;

        // Attach op handlers to finish initialization and be able to start processing ops
        // Kick off any ops fetching if required.
        switch (loadMode.opsBeforeReturn) {
            case undefined:
                // Start prefetch, but not set opsBeforeReturnP - boot is not blocked by it!
                // eslint-disable-next-line @typescript-eslint/no-floating-promises
                this.attachDeltaManagerOpHandler(attributes, loadMode.deltaConnection !== "none" ? "all" : "none");
                break;
            case "cached":
                opsBeforeReturnP = this.attachDeltaManagerOpHandler(attributes, "cached");
                break;
            case "all":
                opsBeforeReturnP = this.attachDeltaManagerOpHandler(attributes, "all");
                break;
            default:
                unreachableCase(loadMode.opsBeforeReturn);
        }

        // ...load in the existing quorum
        // Initialize the protocol handler
        this._protocolHandler = pendingLocalState === undefined
            ? await this.initializeProtocolStateFromSnapshot(
                attributes,
                this.storageService,
                snapshot,
            ) : await this.initializeProtocolState(
                attributes,
                {
                    members: pendingLocalState.protocol.members,
                    proposals: pendingLocalState.protocol.proposals,
                    values: pendingLocalState.protocol.values,
                }, // pending IQuorumSnapshot
            );

        const codeDetails = this.getCodeDetailsFromQuorum();
        await this.instantiateContext(
            true, // existing
            codeDetails,
            snapshot,
            pendingLocalState?.pendingRuntimeState,
        );

        // We might have hit some failure that did not manifest itself in exception in this flow,
        // do not start op processing in such case - static version of Container.load() will handle it correctly.
        if (!this.closed) {
            if (opsBeforeReturnP !== undefined) {
                this._deltaManager.inbound.resume();

                await ReportIfTooLong(
                    this.mc.logger,
                    "WaitOps",
                    async () => { await opsBeforeReturnP; return {}; });
                await ReportIfTooLong(
                    this.mc.logger,
                    "WaitOpProcessing",
                    async () => this._deltaManager.inbound.waitTillProcessingDone());

                // eslint-disable-next-line @typescript-eslint/no-floating-promises
                this._deltaManager.inbound.pause();
            }

            switch (loadMode.deltaConnection) {
                case undefined:
                case "delayed":
                    assert(this.inboundQueuePausedFromInit, 0x346 /* inboundQueuePausedFromInit should be true */);
                    this.inboundQueuePausedFromInit = false;
                    this._deltaManager.inbound.resume();
                    this._deltaManager.inboundSignal.resume();
                    break;
                case "none":
                    break;
                default:
                    unreachableCase(loadMode.deltaConnection);
            }
        }

        // Safety net: static version of Container.load() should have learned about it through "closed" handler.
        // But if that did not happen for some reason, fail load for sure.
        // Otherwise we can get into situations where container is closed and does not try to connect to ordering
        // service, but caller does not know that (callers do expect container to be not closed on successful path
        // and listen only on "closed" event)
        if (this.closed) {
            throw new Error("Container was closed while load()");
        }

        // Internal context is fully loaded at this point
        this.setLoaded();

        return {
            sequenceNumber: attributes.sequenceNumber,
            version: versionId,
            dmLastProcessedSeqNumber: this._deltaManager.lastSequenceNumber,
            dmLastKnownSeqNumber: this._deltaManager.lastKnownSeqNumber,
        };
    }

    private async createDetached(source: IFluidCodeDetails) {
        const attributes: IDocumentAttributes = {
            sequenceNumber: detachedContainerRefSeqNumber,
            term: 1,
            minimumSequenceNumber: 0,
        };

        await this.attachDeltaManagerOpHandler(attributes);

        // Need to just seed the source data in the code quorum. Quorum itself is empty
        const qValues = initQuorumValuesFromCodeDetails(source);
        this._protocolHandler = await this.initializeProtocolState(
            attributes,
            {
                members: [],
                proposals: [],
                values: qValues,
            }, // IQuorumSnapShot
        );

        // The load context - given we seeded the quorum - will be great
        await this.instantiateContextDetached(
            false, // existing
        );

        this.setLoaded();
    }

    private async rehydrateDetachedFromSnapshot(detachedContainerSnapshot: ISummaryTree) {
        if (detachedContainerSnapshot.tree[".hasAttachmentBlobs"] !== undefined) {
            assert(!!this.loader.services.detachedBlobStorage && this.loader.services.detachedBlobStorage.size > 0,
                0x250 /* "serialized container with attachment blobs must be rehydrated with detached blob storage" */);
            delete detachedContainerSnapshot.tree[".hasAttachmentBlobs"];
        }

        const snapshotTree = getSnapshotTreeFromSerializedContainer(detachedContainerSnapshot);
        this._storage.loadSnapshotForRehydratingContainer(snapshotTree);
        const attributes = await this.getDocumentAttributes(this._storage, snapshotTree);

        await this.attachDeltaManagerOpHandler(attributes);

        // Initialize the protocol handler
        const baseTree = getProtocolSnapshotTree(snapshotTree);
        const qValues = await readAndParse<[string, ICommittedProposal][]>(
            this._storage,
            baseTree.blobs.quorumValues,
        );
        const codeDetails = getCodeDetailsFromQuorumValues(qValues);
        this._protocolHandler =
            await this.initializeProtocolState(
                attributes,
                {
                    members: [],
                    proposals: [],
                    values: codeDetails !== undefined ? initQuorumValuesFromCodeDetails(codeDetails) : [],
                }, // IQuorumSnapShot
            );

        await this.instantiateContextDetached(
            true, // existing
            snapshotTree,
        );

        this.setLoaded();
    }

    private async connectStorageService(): Promise<void> {
        if (this._storageService !== undefined) {
            return;
        }

        assert(this.service !== undefined, 0x1ef /* "services must be defined" */);
        const storageService = await this.service.connectToStorage();

        this._storageService =
            new RetriableDocumentStorageService(storageService, this.mc.logger);

        if (this.options.summarizeProtocolTree === true) {
            this.mc.logger.sendTelemetryEvent({ eventName: "summarizeProtocolTreeEnabled" });
            this._storageService =
                new ProtocolTreeStorageService(this._storageService, () => this.captureProtocolSummary());
        }

        // ensure we did not lose that policy in the process of wrapping
        assert(storageService.policies?.minBlobSize === this.storageService.policies?.minBlobSize,
            0x0e0 /* "lost minBlobSize policy" */);
    }

    private async getDocumentAttributes(
        storage: IDocumentStorageService,
        tree: ISnapshotTree | undefined,
    ): Promise<IDocumentAttributes> {
        if (tree === undefined) {
            return {
                minimumSequenceNumber: 0,
                sequenceNumber: 0,
                term: 1,
            };
        }

        // Backward compatibility: old docs would have ".attributes" instead of "attributes"
        const attributesHash = ".protocol" in tree.trees
            ? tree.trees[".protocol"].blobs.attributes
            : tree.blobs[".attributes"];

        const attributes = await readAndParse<IDocumentAttributes>(storage, attributesHash);

        // Backward compatibility for older summaries with no term
        if (attributes.term === undefined) {
            attributes.term = 1;
        }

        return attributes;
    }

    private async initializeProtocolStateFromSnapshot(
        attributes: IDocumentAttributes,
        storage: IDocumentStorageService,
        snapshot: ISnapshotTree | undefined,
    ): Promise<IProtocolHandler> {
        const quorumSnapshot: IQuorumSnapshot = {
            members: [],
            proposals: [],
            values: [],
        };

        if (snapshot !== undefined) {
            const baseTree = getProtocolSnapshotTree(snapshot);
            [quorumSnapshot.members, quorumSnapshot.proposals, quorumSnapshot.values] = await Promise.all([
                readAndParse<[string, ISequencedClient][]>(storage, baseTree.blobs.quorumMembers),
                readAndParse<[number, ISequencedProposal, string[]][]>(storage, baseTree.blobs.quorumProposals),
                readAndParse<[string, ICommittedProposal][]>(storage, baseTree.blobs.quorumValues),
            ]);
        }

        const protocolHandler = await this.initializeProtocolState(attributes, quorumSnapshot);
        return protocolHandler;
    }

    private async initializeProtocolState(
        attributes: IDocumentAttributes,
        quorumSnapshot: IQuorumSnapshot,
    ): Promise<IProtocolHandler> {
        const protocolHandlerBuilder =
            this.protocolHandlerBuilder ?? ((...args) => new ProtocolHandler(...args, new Audience()));
        const protocol = protocolHandlerBuilder(
            attributes,
            quorumSnapshot,
            (key, value) => this.submitMessage(MessageType.Propose, JSON.stringify({ key, value })),
            this._initialClients ?? [],
        );

        this._initialClients = undefined;

        const protocolLogger = ChildLogger.create(this.subLogger, "ProtocolHandler");

        protocol.quorum.on("error", (error) => {
            protocolLogger.sendErrorEvent(error);
        });

        // Track membership changes and update connection state accordingly
        this.connectionStateHandler.initProtocol(protocol);

        protocol.quorum.on("addProposal", (proposal: ISequencedProposal) => {
            if (proposal.key === "code" || proposal.key === "code2") {
                this.emit("codeDetailsProposed", proposal.value, proposal);
            }
        });

        protocol.quorum.on(
            "approveProposal",
            (sequenceNumber, key, value) => {
                if (key === "code" || key === "code2") {
                    if (!isFluidCodeDetails(value)) {
                        this.mc.logger.sendErrorEvent({
                            eventName: "CodeProposalNotIFluidCodeDetails",
                        });
                    }
                    this.processCodeProposal().catch((error) => {
                        this.close(normalizeError(error));
                        throw error;
                    });
                }
            });

        return protocol;
    }

    private captureProtocolSummary(): ISummaryTree {
        const quorumSnapshot = this.protocolHandler.snapshot();
        const summary: ISummaryTree = {
            tree: {
                attributes: {
                    content: JSON.stringify(this.protocolHandler.attributes),
                    type: SummaryType.Blob,
                },
                quorumMembers: {
                    content: JSON.stringify(quorumSnapshot.members),
                    type: SummaryType.Blob,
                },
                quorumProposals: {
                    content: JSON.stringify(quorumSnapshot.proposals),
                    type: SummaryType.Blob,
                },
                quorumValues: {
                    content: JSON.stringify(quorumSnapshot.values),
                    type: SummaryType.Blob,
                },
            },
            type: SummaryType.Tree,
        };

        return summary;
    }

    private getCodeDetailsFromQuorum(): IFluidCodeDetails {
        const quorum = this.protocolHandler.quorum;

        const pkg = getCodeProposal(quorum);

        return pkg as IFluidCodeDetails;
    }

    private get client(): IClient {
        const client: IClient = this.options?.client !== undefined
            ? (this.options.client as IClient)
            : {
                details: {
                    capabilities: { interactive: true },
                },
                mode: "read", // default reconnection mode on lost connection / connection error
                permission: [],
                scopes: [],
                user: { id: "" },
            };

        if (this.clientDetailsOverride !== undefined) {
            merge(client.details, this.clientDetailsOverride);
        }
        client.details.environment = [client.details.environment, ` loaderVersion:${pkgVersion}`].join(";");
        return client;
    }

    /**
     * Returns true if connection is active, i.e. it's "write" connection and
     * container runtime was notified about this connection (i.e. we are up-to-date and could send ops).
     * This happens after client received its own joinOp and thus is in the quorum.
     * If it's not true, runtime is not in position to send ops.
     */
    private activeConnection() {
        return this.connectionState === ConnectionState.Connected &&
            this.connectionMode === "write";
    }

    private createDeltaManager() {
        const serviceProvider = () => this.service;
        const deltaManager = new DeltaManager<ConnectionManager>(
            serviceProvider,
            ChildLogger.create(this.subLogger, "DeltaManager"),
            () => this.activeConnection(),
            (props: IConnectionManagerFactoryArgs) => new ConnectionManager(
                serviceProvider,
                this.client,
                this._canReconnect,
                ChildLogger.create(this.subLogger, "ConnectionManager"),
                props),
        );

        // Disable inbound queues as Container is not ready to accept any ops until we are fully loaded!
        // eslint-disable-next-line @typescript-eslint/no-floating-promises
        deltaManager.inbound.pause();
        // eslint-disable-next-line @typescript-eslint/no-floating-promises
        deltaManager.inboundSignal.pause();

        deltaManager.on("connect", (details: IConnectionDetails, _opsBehind?: number) => {
            if (this._protocolHandler === undefined) {
                // Store the initial clients so that they can be submitted to the
                // protocol handler when it is created.
                this._initialClients = details.initialClients;
            } else {
                // When reconnecting, the protocol handler is already created,
                // so we can update the audience right now.
                this._protocolHandler.audience.clear();

                for (const priorClient of details.initialClients ?? []) {
                    this._protocolHandler.audience.addMember(priorClient.clientId, priorClient.client);
                }
            }

            const deltaManagerForCatchingUp =
                this.mc.config.getBoolean("Fluid.Container.CatchUpBeforeDeclaringConnected") === true ?
                    this.deltaManager
                    : undefined;

            this.connectionStateHandler.receivedConnectEvent(
                this.connectionMode,
                details,
                deltaManagerForCatchingUp,
            );
        });

        deltaManager.on("disconnect", (reason: string) => {
            this.collabWindowTracker?.stopSequenceNumberUpdate();
            this.connectionStateHandler.receivedDisconnectEvent(reason);
        });

        deltaManager.on("throttled", (warning: IThrottlingWarning) => {
            const warn = warning as ContainerWarning;
            // Some "warning" events come from outside the container and are logged
            // elsewhere (e.g. summarizing container). We shouldn't log these here.
            if (warn.logged !== true) {
                this.logContainerError(warn);
            }
            this.emit("warning", warn);
        });

        deltaManager.on("readonly", (readonly) => {
            this.setContextConnectedState(this.connectionState === ConnectionState.Connected, readonly);
            this.emit("readonly", readonly);
        });

        deltaManager.on("closed", (error?: ICriticalContainerError) => {
            this.closeCore(error);
        });

        return deltaManager;
    }

    private async attachDeltaManagerOpHandler(
        attributes: IDocumentAttributes,
        prefetchType?: "cached" | "all" | "none") {
        return this._deltaManager.attachOpHandler(
            attributes.minimumSequenceNumber,
            attributes.sequenceNumber,
            attributes.term ?? 1,
            {
                process: (message) => this.processRemoteMessage(message),
                processSignal: (message) => {
                    this.processSignal(message);
                },
            },
            prefetchType);
    }

    private logConnectionStateChangeTelemetry(
        value: ConnectionState,
        oldState: ConnectionState,
        reason?: string,
    ) {
        // Log actual event
        const time = performance.now();
        this.connectionTransitionTimes[value] = time;
        const duration = time - this.connectionTransitionTimes[oldState];

        let durationFromDisconnected: number | undefined;
        let connectionInitiationReason: string | undefined;
        let autoReconnect: ReconnectMode | undefined;
        let checkpointSequenceNumber: number | undefined;
        let opsBehind: number | undefined;
        if (value === ConnectionState.Disconnected) {
            autoReconnect = this._deltaManager.connectionManager.reconnectMode;
        } else {
            if (value === ConnectionState.Connected) {
                durationFromDisconnected = time - this.connectionTransitionTimes[ConnectionState.Disconnected];
                durationFromDisconnected = TelemetryLogger.formatTick(durationFromDisconnected);
            } else {
                // This info is of most interest on establishing connection only.
                checkpointSequenceNumber = this.deltaManager.lastKnownSeqNumber;
                if (this.deltaManager.hasCheckpointSequenceNumber) {
                    opsBehind = checkpointSequenceNumber - this.deltaManager.lastSequenceNumber;
                }
            }
            if (this.firstConnection) {
                connectionInitiationReason = "InitialConnect";
            } else {
                connectionInitiationReason = "AutoReconnect";
            }
        }

        this.mc.logger.sendPerformanceEvent({
            eventName: `ConnectionStateChange_${ConnectionState[value]}`,
            from: ConnectionState[oldState],
            duration,
            durationFromDisconnected,
            reason,
            connectionInitiationReason,
            pendingClientId: this.connectionStateHandler.pendingClientId,
            clientId: this.clientId,
            autoReconnect,
            opsBehind,
            online: OnlineStatus[isOnline()],
            lastVisible: this.lastVisible !== undefined ? performance.now() - this.lastVisible : undefined,
            checkpointSequenceNumber,
            quorumSize: this._protocolHandler?.quorum.getMembers().size,
            ...this._deltaManager.connectionProps,
        });

        if (value === ConnectionState.Connected) {
            this.firstConnection = false;
        }
    }

    private propagateConnectionState() {
        const logOpsOnReconnect: boolean =
            this.connectionState === ConnectionState.Connected &&
            !this.firstConnection &&
            this.connectionMode === "write";
        if (logOpsOnReconnect) {
            this.messageCountAfterDisconnection = 0;
        }

        const state = this.connectionState === ConnectionState.Connected;

        // Both protocol and context should not be undefined if we got so far.

        this.setContextConnectedState(state, this._deltaManager.connectionManager.readOnlyInfo.readonly ?? false);
        this.protocolHandler.setConnectionState(state, this.clientId);
        raiseConnectedEvent(this.mc.logger, this, state, this.clientId);

        if (logOpsOnReconnect) {
            this.mc.logger.sendTelemetryEvent(
                { eventName: "OpsSentOnReconnect", count: this.messageCountAfterDisconnection });
        }
    }

    // back-compat: ADO #1385: Remove in the future, summary op should come through submitSummaryMessage()
    private submitContainerMessage(type: MessageType, contents: any, batch?: boolean, metadata?: any): number {
        switch (type) {
            case MessageType.Operation:
                return this.submitMessage(
                    type,
                    JSON.stringify(contents),
                    batch,
                    metadata);
            case MessageType.Summarize:
                return this.submitSummaryMessage(contents as unknown as ISummaryContent);
            default:
                this.close(new GenericError("invalidContainerSubmitOpType",
                    undefined /* error */,
                    { messageType: type }));
                return -1;
        }
    }

    /** @returns clientSequenceNumber of last message in a batch */
    private submitBatch(batch: IBatchMessage[]): number {
        let clientSequenceNumber = -1;
        for (const message of batch) {
            clientSequenceNumber = this.submitMessage(
                MessageType.Operation,
                message.contents,
                true, // batch
                message.metadata);
        }
        this._deltaManager.flush();
        return clientSequenceNumber;
    }

    private submitSummaryMessage(summary: ISummaryContent) {
        // github #6451: this is only needed for staging so the server
        // know when the protocol tree is included
        // this can be removed once all clients send
        // protocol tree by default
        if (summary.details === undefined) {
            summary.details = {};
        }
        summary.details.includesProtocolTree =
            this.options.summarizeProtocolTree === true;
        return this.submitMessage(MessageType.Summarize, JSON.stringify(summary), false /* batch */);
    }

    private submitMessage(type: MessageType, contents?: string, batch?: boolean, metadata?: any): number {
        if (this.connectionState !== ConnectionState.Connected) {
            this.mc.logger.sendErrorEvent({ eventName: "SubmitMessageWithNoConnection", type });
            return -1;
        }

        this.messageCountAfterDisconnection += 1;
        this.collabWindowTracker?.stopSequenceNumberUpdate();
        return this._deltaManager.submit(type, contents, batch, metadata);
    }

    private processRemoteMessage(message: ISequencedDocumentMessage) {
        const local = this.clientId === message.clientId;

        // Allow the protocol handler to process the message
        const result = this.protocolHandler.processMessage(message, local);

<<<<<<< HEAD
        // Forward messages to the loaded runtime for processing
        this.context.process(message, local, undefined);
=======
        if (isUnpackedRuntimeMessage(message) && !isRuntimeMessage(message)) {
            this.mc.logger.sendTelemetryEvent(
                { eventName: "UnpackedRuntimeMessage", type: message.type });
        }
        // Forward non system messages to the loaded runtime for processing
        if (isRuntimeMessage(message) || isUnpackedRuntimeMessage(message)) {
            this.context.process(message, local);
        }
>>>>>>> 8151d664

        // Inactive (not in quorum or not writers) clients don't take part in the minimum sequence number calculation.
        if (this.activeConnection()) {
            if (this.collabWindowTracker === undefined) {
                // Note that config from first connection will be used for this container's lifetime.
                // That means that if relay service changes settings, such changes will impact only newly booted
                // clients.
                // All existing will continue to use settings they got earlier.
                assert(
                    this.serviceConfiguration !== undefined,
                    0x2e4 /* "there should be service config for active connection" */);
                this.collabWindowTracker = new CollabWindowTracker(
                    (type) => {
                        assert(this.activeConnection(),
                            0x241 /* "disconnect should result in stopSequenceNumberUpdate() call" */);
                        this.submitMessage(type);
                    },
                    this.serviceConfiguration.noopTimeFrequency,
                    this.serviceConfiguration.noopCountFrequency,
                );
            }
            this.collabWindowTracker.scheduleSequenceNumberUpdate(message, result.immediateNoOp === true);
        }

        this.emit("op", message);
    }

    private submitSignal(message: any) {
        this._deltaManager.submitSignal(JSON.stringify(message));
    }

    private processSignal(message: ISignalMessage) {
        // No clientId indicates a system signal message.
        if (message.clientId === null) {
            this.protocolHandler.processSignal(message);
        } else {
            const local = this.clientId === message.clientId;
            this.context.processSignal(message, local);
        }
    }

    /**
     * Get the most recent snapshot, or a specific version.
     * @param specifiedVersion - The specific version of the snapshot to retrieve
     * @returns The snapshot requested, or the latest snapshot if no version was specified, plus version ID
     */
    private async fetchSnapshotTree(specifiedVersion: string | undefined):
        Promise<{ snapshot?: ISnapshotTree; versionId?: string; }> {
        const version = await this.getVersion(specifiedVersion ?? null);

        if (version === undefined && specifiedVersion !== undefined) {
            // We should have a defined version to load from if specified version requested
            this.mc.logger.sendErrorEvent({ eventName: "NoVersionFoundWhenSpecified", id: specifiedVersion });
        }
        this._loadedFromVersion = version;
        const snapshot = await this.storageService.getSnapshotTree(version) ?? undefined;

        if (snapshot === undefined && version !== undefined) {
            this.mc.logger.sendErrorEvent({ eventName: "getSnapshotTreeFailed", id: version.id });
        }
        return { snapshot, versionId: version?.id };
    }

    private async instantiateContextDetached(
        existing: boolean,
        snapshot?: ISnapshotTree,
    ) {
        const codeDetails = this.getCodeDetailsFromQuorum();
        if (codeDetails === undefined) {
            throw new Error("pkg should be provided in create flow!!");
        }

        await this.instantiateContext(
            existing,
            codeDetails,
            snapshot,
        );
    }

    private async instantiateContext(
        existing: boolean,
        codeDetails: IFluidCodeDetails,
        snapshot?: ISnapshotTree,
        pendingLocalState?: unknown,
    ) {
        assert(this._context?.disposed !== false, 0x0dd /* "Existing context not disposed" */);

        // The relative loader will proxy requests to '/' to the loader itself assuming no non-cache flags
        // are set. Global requests will still go directly to the loader
        const loader = new RelativeLoader(this, this.loader);
        this._context = await ContainerContext.createOrLoad(
            this,
            this.scope,
            this.codeLoader,
            codeDetails,
            snapshot,
            new DeltaManagerProxy(this._deltaManager),
            new QuorumProxy(this.protocolHandler.quorum),
            loader,
            (type, contents, batch, metadata) => this.submitContainerMessage(type, contents, batch, metadata),
            (summaryOp: ISummaryContent) => this.submitSummaryMessage(summaryOp),
            (batch: IBatchMessage[]) => this.submitBatch(batch),
            (message) => this.submitSignal(message),
            (error?: ICriticalContainerError) => this.close(error),
            Container.version,
            (dirty: boolean) => this.updateDirtyContainerState(dirty),
            existing,
            pendingLocalState,
        );

        this.emit("contextChanged", codeDetails);
    }

    private updateDirtyContainerState(dirty: boolean) {
        if (this._dirtyContainer === dirty) {
            return;
        }
        this._dirtyContainer = dirty;
        this.emit(dirty ? dirtyContainerEvent : savedContainerEvent);
    }

    private logContainerError(warning: ContainerWarning) {
        this.mc.logger.sendErrorEvent({ eventName: "ContainerWarning" }, warning);
    }

    /**
     * Set the connected state of the ContainerContext
     * This controls the "connected" state of the ContainerRuntime as well
     * @param state - Is the container currently connected?
     * @param readonly - Is the container in readonly mode?
     */
    private setContextConnectedState(state: boolean, readonly: boolean): void {
        if (this._context?.disposed === false) {
            /**
             * We want to lie to the ContainerRuntime when we are in readonly mode to prevent issues with pending
             * ops getting through to the DeltaManager.
             * The ContainerRuntime's "connected" state simply means it is ok to send ops
             * See https://dev.azure.com/fluidframework/internal/_workitems/edit/1246
             */
            this.context.setConnectionState(state && !readonly, this.clientId);
        }
    }
}<|MERGE_RESOLUTION|>--- conflicted
+++ resolved
@@ -1752,19 +1752,8 @@
         // Allow the protocol handler to process the message
         const result = this.protocolHandler.processMessage(message, local);
 
-<<<<<<< HEAD
         // Forward messages to the loaded runtime for processing
-        this.context.process(message, local, undefined);
-=======
-        if (isUnpackedRuntimeMessage(message) && !isRuntimeMessage(message)) {
-            this.mc.logger.sendTelemetryEvent(
-                { eventName: "UnpackedRuntimeMessage", type: message.type });
-        }
-        // Forward non system messages to the loaded runtime for processing
-        if (isRuntimeMessage(message) || isUnpackedRuntimeMessage(message)) {
-            this.context.process(message, local);
-        }
->>>>>>> 8151d664
+        this.context.process(message, local);
 
         // Inactive (not in quorum or not writers) clients don't take part in the minimum sequence number calculation.
         if (this.activeConnection()) {
