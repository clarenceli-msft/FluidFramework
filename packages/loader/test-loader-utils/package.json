{
  "name": "@fluidframework/test-loader-utils",
  "version": "0.60.1000",
  "description": "Mocks and other test utilities for the Fluid Framework Loader",
  "homepage": "https://fluidframework.com",
  "repository": {
    "type": "git",
    "url": "https://github.com/microsoft/FluidFramework.git",
    "directory": "packages/loader/test-loader-utils"
  },
  "license": "MIT",
  "author": "Microsoft and contributors",
  "sideEffects": false,
  "main": "dist/index.js",
  "module": "dist/index.js",
  "types": "dist/index.d.ts",
  "scripts": {
    "build": "concurrently npm:build:compile npm:lint",
    "build:compile": "npm run tsc",
    "build:full": "npm run build",
    "build:full:compile": "npm run build:compile",
    "clean": "rimraf dist *.tsbuildinfo *.build.log",
    "eslint": "eslint --format stylish src",
    "eslint:fix": "eslint --format stylish src --fix --fix-type problem,suggestion,layout",
    "lint": "npm run eslint",
    "lint:fix": "npm run eslint:fix",
    "tsc": "tsc",
    "tsfmt": "tsfmt --verify",
    "tsfmt:fix": "tsfmt --replace"
  },
  "dependencies": {
    "@fluidframework/common-definitions": "^0.20.1",
    "@fluidframework/common-utils": "^0.32.1",
    "@fluidframework/driver-definitions": "^0.47.1000-0",
    "@fluidframework/driver-utils": "^0.60.1000",
    "@fluidframework/protocol-definitions": "^0.1028.1000"
  },
  "devDependencies": {
    "@fluidframework/build-common": "^0.23.0",
<<<<<<< HEAD
    "@fluidframework/eslint-config-fluid": "^0.28.2000-0",
    "@fluidframework/test-loader-utils-previous": "npm:@fluidframework/test-loader-utils@^0.59.0",
=======
    "@fluidframework/eslint-config-fluid": "^0.28.2000",
    "@fluidframework/test-loader-utils-previous": "npm:@fluidframework/test-loader-utils@0.59.3000",
>>>>>>> e5182598
    "@rushstack/eslint-config": "^2.5.1",
    "@typescript-eslint/eslint-plugin": "~5.9.0",
    "@typescript-eslint/parser": "~5.9.0",
    "concurrently": "^6.2.0",
    "eslint": "~8.6.0",
    "eslint-plugin-editorconfig": "~3.2.0",
    "eslint-plugin-eslint-comments": "~3.2.0",
    "eslint-plugin-import": "~2.25.4",
    "eslint-plugin-jest": "~26.1.3",
    "eslint-plugin-mocha": "~10.0.3",
    "eslint-plugin-promise": "~6.0.0",
    "eslint-plugin-react": "~7.28.0",
    "eslint-plugin-tsdoc": "~0.2.14",
    "eslint-plugin-unicorn": "~40.0.0",
    "rimraf": "^2.6.2",
    "typescript": "~4.5.5",
    "typescript-formatter": "7.1.0"
  },
  "typeValidation": {
<<<<<<< HEAD
    "version": "0.60.1000",
=======
    "version": "0.59.4000",
>>>>>>> e5182598
    "broken": {}
  }
}<|MERGE_RESOLUTION|>--- conflicted
+++ resolved
@@ -37,13 +37,8 @@
   },
   "devDependencies": {
     "@fluidframework/build-common": "^0.23.0",
-<<<<<<< HEAD
     "@fluidframework/eslint-config-fluid": "^0.28.2000-0",
     "@fluidframework/test-loader-utils-previous": "npm:@fluidframework/test-loader-utils@^0.59.0",
-=======
-    "@fluidframework/eslint-config-fluid": "^0.28.2000",
-    "@fluidframework/test-loader-utils-previous": "npm:@fluidframework/test-loader-utils@0.59.3000",
->>>>>>> e5182598
     "@rushstack/eslint-config": "^2.5.1",
     "@typescript-eslint/eslint-plugin": "~5.9.0",
     "@typescript-eslint/parser": "~5.9.0",
@@ -63,11 +58,7 @@
     "typescript-formatter": "7.1.0"
   },
   "typeValidation": {
-<<<<<<< HEAD
     "version": "0.60.1000",
-=======
-    "version": "0.59.4000",
->>>>>>> e5182598
     "broken": {}
   }
 }