{
  "name": "@fluidframework/container-runtime",
  "version": "2.0.0-internal.3.0.0",
  "description": "Fluid container runtime",
  "homepage": "https://fluidframework.com",
  "repository": {
    "type": "git",
    "url": "https://github.com/microsoft/FluidFramework.git",
    "directory": "packages/runtime/container-runtime"
  },
  "license": "MIT",
  "author": "Microsoft and contributors",
  "sideEffects": false,
  "main": "dist/index.js",
  "module": "lib/index.js",
  "types": "dist/index.d.ts",
  "scripts": {
    "build": "npm run build:genver && concurrently npm:build:compile npm:lint && npm run build:docs",
    "build:commonjs": "npm run tsc && npm run typetests:gen && npm run build:test",
    "build:compile": "concurrently npm:build:commonjs npm:build:esnext",
    "build:docs": "api-extractor run --local --typescript-compiler-folder ../../../node_modules/typescript && copyfiles -u 1 ./_api-extractor-temp/doc-models/* ../../../_api-extractor-temp/",
    "build:esnext": "tsc --project ./tsconfig.esnext.json",
    "build:full": "npm run build",
    "build:full:compile": "npm run build:compile",
    "build:genver": "gen-version",
    "build:test": "tsc --project ./src/test/tsconfig.json",
    "ci:build:docs": "api-extractor run --typescript-compiler-folder ../../../node_modules/typescript && copyfiles -u 1 ./_api-extractor-temp/doc-models/* ../../../_api-extractor-temp/",
    "clean": "rimraf dist lib *.tsbuildinfo *.build.log",
    "eslint": "eslint --format stylish src",
    "eslint:fix": "eslint --format stylish src --fix --fix-type problem,suggestion,layout",
    "lint": "npm run eslint",
    "lint:fix": "npm run eslint:fix",
    "test": "npm run test:mocha",
    "test:coverage": "nyc npm test -- --reporter xunit --reporter-option output=nyc/junit-report.xml",
    "test:mocha": "mocha --ignore 'dist/test/types/*' --recursive dist/test -r node_modules/@fluidframework/mocha-test-setup --unhandled-rejections=strict",
    "test:mocha:verbose": "cross-env FLUID_TEST_VERBOSE=1 npm run test:mocha",
    "tsc": "tsc",
    "tsc:watch": "tsc --watch",
    "typetests:gen": "fluid-type-validator -g -d ."
  },
  "nyc": {
    "all": true,
    "cache-dir": "nyc/.cache",
    "exclude": [
      "src/test/**/*.ts",
      "dist/test/**/*.js"
    ],
    "exclude-after-remap": false,
    "include": [
      "src/**/*.ts",
      "dist/**/*.js"
    ],
    "report-dir": "nyc/report",
    "reporter": [
      "cobertura",
      "html",
      "text"
    ],
    "temp-directory": "nyc/.nyc_output"
  },
  "dependencies": {
    "@fluidframework/common-definitions": "^0.20.1",
    "@fluidframework/common-utils": "^1.0.0",
    "@fluidframework/container-definitions": ">=2.0.0-internal.3.0.0 <2.0.0-internal.4.0.0",
    "@fluidframework/container-runtime-definitions": ">=2.0.0-internal.3.0.0 <2.0.0-internal.4.0.0",
    "@fluidframework/container-utils": ">=2.0.0-internal.3.0.0 <2.0.0-internal.4.0.0",
    "@fluidframework/core-interfaces": ">=2.0.0-internal.3.0.0 <2.0.0-internal.4.0.0",
    "@fluidframework/datastore": ">=2.0.0-internal.3.0.0 <2.0.0-internal.4.0.0",
    "@fluidframework/driver-definitions": ">=2.0.0-internal.3.0.0 <2.0.0-internal.4.0.0",
    "@fluidframework/driver-utils": ">=2.0.0-internal.3.0.0 <2.0.0-internal.4.0.0",
    "@fluidframework/garbage-collector": ">=2.0.0-internal.3.0.0 <2.0.0-internal.4.0.0",
    "@fluidframework/protocol-base": "^0.1038.2000-98212",
    "@fluidframework/protocol-definitions": "^1.1.0",
    "@fluidframework/runtime-definitions": ">=2.0.0-internal.3.0.0 <2.0.0-internal.4.0.0",
    "@fluidframework/runtime-utils": ">=2.0.0-internal.3.0.0 <2.0.0-internal.4.0.0",
    "@fluidframework/telemetry-utils": ">=2.0.0-internal.3.0.0 <2.0.0-internal.4.0.0",
    "double-ended-queue": "^2.1.0-0",
    "lz4js": "^0.2.0",
    "uuid": "^8.3.1"
  },
  "devDependencies": {
    "@fluid-tools/build-cli": "^0.5.0",
    "@fluidframework/build-common": "^1.1.0",
    "@fluidframework/build-tools": "^0.5.0",
    "@fluidframework/container-runtime-previous": "npm:@fluidframework/container-runtime@2.0.0-internal.2.0.0",
    "@fluidframework/eslint-config-fluid": "^1.1.0",
    "@fluidframework/mocha-test-setup": ">=2.0.0-internal.3.0.0 <2.0.0-internal.4.0.0",
    "@fluidframework/test-runtime-utils": ">=2.0.0-internal.3.0.0 <2.0.0-internal.4.0.0",
    "@microsoft/api-extractor": "^7.22.2",
    "@rushstack/eslint-config": "^2.5.1",
    "@types/double-ended-queue": "^2.1.0",
    "@types/mocha": "^9.1.1",
    "@types/node": "^14.18.0",
    "@types/sinon": "^7.0.13",
    "@types/uuid": "^8.3.0",
    "concurrently": "^6.2.0",
    "copyfiles": "^2.4.1",
    "cross-env": "^7.0.2",
    "eslint": "~8.6.0",
    "mocha": "^10.0.0",
    "nyc": "^15.0.0",
    "rimraf": "^2.6.2",
    "sinon": "^7.4.2",
    "typescript": "~4.5.5"
  },
  "typeValidation": {
    "version": "2.0.0-internal.3.0.0",
    "broken": {
<<<<<<< HEAD
=======
      "ClassDeclaration_ContainerRuntime": {
        "forwardCompat": false
      },
      "InterfaceDeclaration_ISummarizerRuntime": {
        "backCompat": false
      },
>>>>>>> 97d3d99e
      "InterfaceDeclaration_ICompressionRuntimeOptions": {
        "backCompat": false,
        "forwardCompat": false
      },
      "InterfaceDeclaration_IContainerRuntimeOptions": {
        "backCompat": false,
        "forwardCompat": false
      },
      "RemovedInterfaceDeclaration_IGarbageCollectionRuntime": {
        "forwardCompat": false,
        "backCompat": false
      }
    }
  }
}<|MERGE_RESOLUTION|>--- conflicted
+++ resolved
@@ -106,15 +106,12 @@
   "typeValidation": {
     "version": "2.0.0-internal.3.0.0",
     "broken": {
-<<<<<<< HEAD
-=======
       "ClassDeclaration_ContainerRuntime": {
         "forwardCompat": false
       },
       "InterfaceDeclaration_ISummarizerRuntime": {
         "backCompat": false
       },
->>>>>>> 97d3d99e
       "InterfaceDeclaration_ICompressionRuntimeOptions": {
         "backCompat": false,
         "forwardCompat": false
