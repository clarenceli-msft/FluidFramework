{
  "name": "@fluid-internal/functional-tests",
<<<<<<< HEAD
  "version": "1.2.0",
=======
  "version": "2.0.0",
>>>>>>> 6f4c1dbf
  "private": true,
  "description": "Functional tests",
  "homepage": "https://fluidframework.com",
  "repository": {
    "type": "git",
    "url": "https://github.com/microsoft/FluidFramework.git",
    "directory": "packages/test/functional-tests"
  },
  "license": "MIT",
  "author": "Microsoft and contributors",
  "sideEffects": false,
  "main": "dist/index.js",
  "module": "lib/index.js",
  "types": "dist/index.d.ts",
  "scripts": {
    "build": "npm run build:genver && concurrently npm:build:compile npm:lint",
    "build:compile": "concurrently npm:tsc npm:build:esnext",
    "build:esnext": "tsc --project ./tsconfig.esnext.json",
    "build:full": "npm run build",
    "build:full:compile": "npm run build:compile",
    "build:genver": "gen-version",
    "clean": "rimraf dist lib *.tsbuildinfo *.build.log",
    "eslint": "eslint --format stylish src",
    "eslint:fix": "eslint --format stylish src --fix --fix-type problem,suggestion,layout",
    "lint": "npm run eslint",
    "lint:fix": "npm run eslint:fix",
    "test": "npm run test:mocha",
    "test:coverage": "nyc npm test -- --reporter xunit --reporter-option output=nyc/junit-report.xml",
    "test:mocha": "mocha --ignore 'dist/test/types/*' --recursive dist/test --exit -r node_modules/@fluidframework/mocha-test-setup --unhandled-rejections=strict",
    "test:mocha:verbose": "cross-env FLUID_TEST_VERBOSE=1 npm run test:mocha",
    "tsc": "tsc",
    "tsfmt": "tsfmt --verify",
    "tsfmt:fix": "tsfmt --replace"
  },
  "nyc": {
    "all": true,
    "cache-dir": "nyc/.cache",
    "exclude": [
      "src/test/**/*.ts",
      "dist/test/**/*.js"
    ],
    "exclude-after-remap": false,
    "include": [
      "src/**/*.ts",
      "dist/**/*.js"
    ],
    "report-dir": "nyc/report",
    "reporter": [
      "cobertura",
      "html",
      "text"
    ],
    "temp-directory": "nyc/.nyc_output"
  },
  "devDependencies": {
    "@fluidframework/build-common": "^0.24.0-0",
    "@fluidframework/common-utils": "^0.32.1",
<<<<<<< HEAD
    "@fluidframework/container-loader": "^1.2.0",
    "@fluidframework/container-runtime": "^1.2.0",
    "@fluidframework/driver-definitions": "^1.2.0",
    "@fluidframework/eslint-config-fluid": "^0.28.2000",
    "@fluidframework/mocha-test-setup": "^1.2.0",
    "@fluidframework/protocol-definitions": "^0.1028.2000",
    "@fluidframework/sequence": "^1.2.0",
    "@fluidframework/telemetry-utils": "^1.2.0",
    "@fluidframework/test-loader-utils": "^1.2.0",
=======
    "@fluidframework/container-loader": "^2.0.0",
    "@fluidframework/container-runtime": "^2.0.0",
    "@fluidframework/driver-definitions": "^2.0.0",
    "@fluidframework/eslint-config-fluid": "^0.28.2000",
    "@fluidframework/mocha-test-setup": "^2.0.0",
    "@fluidframework/protocol-definitions": "^0.1029.1000-0",
    "@fluidframework/sequence": "^2.0.0",
    "@fluidframework/telemetry-utils": "^2.0.0",
    "@fluidframework/test-loader-utils": "^2.0.0",
>>>>>>> 6f4c1dbf
    "@rushstack/eslint-config": "^2.5.1",
    "@types/mocha": "^9.1.1",
    "concurrently": "^6.2.0",
    "cross-env": "^7.0.2",
    "eslint": "~8.6.0",
    "mocha": "^10.0.0",
    "nyc": "^15.0.0",
    "rimraf": "^2.6.2",
    "ts-loader": "^9.3.0",
    "typescript": "~4.5.5",
    "typescript-formatter": "7.1.0",
    "webpack": "^5.72.0",
    "webpack-cli": "^4.9.2"
  }
}<|MERGE_RESOLUTION|>--- conflicted
+++ resolved
@@ -1,10 +1,6 @@
 {
   "name": "@fluid-internal/functional-tests",
-<<<<<<< HEAD
-  "version": "1.2.0",
-=======
   "version": "2.0.0",
->>>>>>> 6f4c1dbf
   "private": true,
   "description": "Functional tests",
   "homepage": "https://fluidframework.com",
@@ -62,17 +58,6 @@
   "devDependencies": {
     "@fluidframework/build-common": "^0.24.0-0",
     "@fluidframework/common-utils": "^0.32.1",
-<<<<<<< HEAD
-    "@fluidframework/container-loader": "^1.2.0",
-    "@fluidframework/container-runtime": "^1.2.0",
-    "@fluidframework/driver-definitions": "^1.2.0",
-    "@fluidframework/eslint-config-fluid": "^0.28.2000",
-    "@fluidframework/mocha-test-setup": "^1.2.0",
-    "@fluidframework/protocol-definitions": "^0.1028.2000",
-    "@fluidframework/sequence": "^1.2.0",
-    "@fluidframework/telemetry-utils": "^1.2.0",
-    "@fluidframework/test-loader-utils": "^1.2.0",
-=======
     "@fluidframework/container-loader": "^2.0.0",
     "@fluidframework/container-runtime": "^2.0.0",
     "@fluidframework/driver-definitions": "^2.0.0",
@@ -82,7 +67,6 @@
     "@fluidframework/sequence": "^2.0.0",
     "@fluidframework/telemetry-utils": "^2.0.0",
     "@fluidframework/test-loader-utils": "^2.0.0",
->>>>>>> 6f4c1dbf
     "@rushstack/eslint-config": "^2.5.1",
     "@types/mocha": "^9.1.1",
     "concurrently": "^6.2.0",
