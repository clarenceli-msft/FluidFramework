{
  "name": "@fluidframework/tool-utils",
<<<<<<< HEAD
  "version": "2.0.0-internal.3.1.0",
=======
  "version": "2.0.0-internal.4.0.0",
>>>>>>> b4567669
  "description": "Common utilities for Fluid tools",
  "homepage": "https://fluidframework.com",
  "repository": {
    "type": "git",
    "url": "https://github.com/microsoft/FluidFramework.git",
    "directory": "packages/utils/tool-utils"
  },
  "license": "MIT",
  "author": "Microsoft and contributors",
  "sideEffects": false,
  "main": "dist/index.js",
  "module": "lib/index.js",
  "types": "dist/index.d.ts",
  "scripts": {
    "build": "npm run build:genver && concurrently npm:build:compile npm:lint && npm run build:docs",
    "build:commonjs": "npm run tsc && npm run typetests:gen && npm run build:test",
    "build:compile": "concurrently npm:build:commonjs npm:build:esnext",
    "build:docs": "api-extractor run --local --typescript-compiler-folder ../../../node_modules/typescript && copyfiles -u 1 ./_api-extractor-temp/doc-models/* ../../../_api-extractor-temp/",
    "build:esnext": "tsc --project ./tsconfig.esnext.json",
    "build:full": "npm run build",
    "build:full:compile": "npm run build:compile",
    "build:genver": "gen-version",
    "build:test": "tsc --project ./src/test/tsconfig.json",
    "ci:build:docs": "api-extractor run --typescript-compiler-folder ../../../node_modules/typescript && copyfiles -u 1 ./_api-extractor-temp/* ../../../_api-extractor-temp/",
    "clean": "rimraf dist *.tsbuildinfo *.build.log",
    "eslint": "eslint --format stylish src",
    "eslint:fix": "eslint --format stylish src --fix --fix-type problem,suggestion,layout",
    "format": "npm run prettier:fix",
    "lint": "npm run prettier && npm run eslint",
    "lint:fix": "npm run prettier:fix && npm run eslint:fix",
    "prettier": "prettier --check . --ignore-path ../../../.prettierignore",
    "prettier:fix": "prettier --write . --ignore-path ../../../.prettierignore",
    "test": "npm run test:mocha",
    "test:coverage": "nyc npm run test:report",
    "test:mocha": "mocha --ignore 'dist/test/types/*' --recursive dist/test -r node_modules/@fluidframework/mocha-test-setup --unhandled-rejections=strict",
    "test:mocha:verbose": "cross-env FLUID_TEST_VERBOSE=1 npm run test:mocha",
    "test:report": "npm test -- -- --reporter xunit --reporter-option output=nyc/mocha-junit-report.xml",
    "tsc": "tsc",
    "typetests:gen": "flub generate typetests --generate --dir .",
    "typetests:prepare": "flub generate typetests --prepare --dir . --pin"
  },
  "nyc": {
    "all": true,
    "cache-dir": "nyc/.cache",
    "exclude": [
      "src/test/**/*.ts",
      "dist/test/**/*.js"
    ],
    "exclude-after-remap": false,
    "include": [
      "src/**/*.ts",
      "dist/**/*.js"
    ],
    "report-dir": "nyc/report",
    "reporter": [
      "cobertura",
      "html",
      "text"
    ],
    "temp-directory": "nyc/.nyc_output"
  },
  "dependencies": {
    "@fluidframework/common-utils": "^1.0.0",
<<<<<<< HEAD
    "@fluidframework/odsp-doclib-utils": ">=2.0.0-internal.3.1.0 <2.0.0-internal.4.0.0",
=======
    "@fluidframework/odsp-doclib-utils": ">=2.0.0-internal.4.0.0 <2.0.0-internal.5.0.0",
>>>>>>> b4567669
    "@fluidframework/protocol-base": "^0.1038.2000",
    "@fluidframework/protocol-definitions": "^1.1.0",
    "async-mutex": "^0.3.1",
    "debug": "^4.1.1",
    "jwt-decode": "^2.2.0",
    "proper-lockfile": "^4.1.2"
  },
  "devDependencies": {
    "@fluid-tools/build-cli": "^0.8.0",
    "@fluidframework/build-common": "^1.1.0",
    "@fluidframework/build-tools": "^0.8.0",
    "@fluidframework/eslint-config-fluid": "^2.0.0",
<<<<<<< HEAD
    "@fluidframework/mocha-test-setup": ">=2.0.0-internal.3.1.0 <2.0.0-internal.4.0.0",
=======
    "@fluidframework/mocha-test-setup": ">=2.0.0-internal.4.0.0 <2.0.0-internal.5.0.0",
>>>>>>> b4567669
    "@fluidframework/tool-utils-previous": "npm:@fluidframework/tool-utils@2.0.0-internal.3.0.0",
    "@microsoft/api-extractor": "^7.22.2",
    "@rushstack/eslint-config": "^2.5.1",
    "@types/debug": "^4.1.5",
    "@types/jwt-decode": "^2.2.1",
    "@types/mocha": "^9.1.1",
    "@types/node": "^14.18.36",
    "concurrently": "^6.2.0",
    "copyfiles": "^2.4.1",
    "cross-env": "^7.0.2",
    "eslint": "~8.6.0",
    "mocha": "^10.0.0",
    "nyc": "^15.0.0",
    "prettier": "~2.6.2",
    "rimraf": "^2.6.2",
    "typescript": "~4.5.5"
  },
  "typeValidation": {
<<<<<<< HEAD
    "version": "2.0.0-internal.3.1.0",
    "previousVersionStyle": "~previousMinor",
    "baselineRange": ">=2.0.0-internal.3.0.0 <2.0.0-internal.3.1.0",
=======
    "version": "2.0.0-internal.4.0.0",
    "previousVersionStyle": "^previousMajor",
    "baselineRange": ">=2.0.0-internal.3.0.0 <2.0.0-internal.4.0.0",
>>>>>>> b4567669
    "baselineVersion": "2.0.0-internal.3.0.0",
    "broken": {}
  }
}<|MERGE_RESOLUTION|>--- conflicted
+++ resolved
@@ -1,10 +1,6 @@
 {
   "name": "@fluidframework/tool-utils",
-<<<<<<< HEAD
-  "version": "2.0.0-internal.3.1.0",
-=======
   "version": "2.0.0-internal.4.0.0",
->>>>>>> b4567669
   "description": "Common utilities for Fluid tools",
   "homepage": "https://fluidframework.com",
   "repository": {
@@ -68,11 +64,7 @@
   },
   "dependencies": {
     "@fluidframework/common-utils": "^1.0.0",
-<<<<<<< HEAD
-    "@fluidframework/odsp-doclib-utils": ">=2.0.0-internal.3.1.0 <2.0.0-internal.4.0.0",
-=======
     "@fluidframework/odsp-doclib-utils": ">=2.0.0-internal.4.0.0 <2.0.0-internal.5.0.0",
->>>>>>> b4567669
     "@fluidframework/protocol-base": "^0.1038.2000",
     "@fluidframework/protocol-definitions": "^1.1.0",
     "async-mutex": "^0.3.1",
@@ -85,11 +77,7 @@
     "@fluidframework/build-common": "^1.1.0",
     "@fluidframework/build-tools": "^0.8.0",
     "@fluidframework/eslint-config-fluid": "^2.0.0",
-<<<<<<< HEAD
-    "@fluidframework/mocha-test-setup": ">=2.0.0-internal.3.1.0 <2.0.0-internal.4.0.0",
-=======
     "@fluidframework/mocha-test-setup": ">=2.0.0-internal.4.0.0 <2.0.0-internal.5.0.0",
->>>>>>> b4567669
     "@fluidframework/tool-utils-previous": "npm:@fluidframework/tool-utils@2.0.0-internal.3.0.0",
     "@microsoft/api-extractor": "^7.22.2",
     "@rushstack/eslint-config": "^2.5.1",
@@ -108,15 +96,9 @@
     "typescript": "~4.5.5"
   },
   "typeValidation": {
-<<<<<<< HEAD
-    "version": "2.0.0-internal.3.1.0",
-    "previousVersionStyle": "~previousMinor",
-    "baselineRange": ">=2.0.0-internal.3.0.0 <2.0.0-internal.3.1.0",
-=======
     "version": "2.0.0-internal.4.0.0",
     "previousVersionStyle": "^previousMajor",
     "baselineRange": ">=2.0.0-internal.3.0.0 <2.0.0-internal.4.0.0",
->>>>>>> b4567669
     "baselineVersion": "2.0.0-internal.3.0.0",
     "broken": {}
   }
