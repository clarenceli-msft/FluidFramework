{
  "name": "@fluid-experimental/property-properties",
<<<<<<< HEAD
  "version": "1.3.0",
=======
  "version": "2.0.0",
>>>>>>> 27be1e84
  "description": "definitions of properties",
  "homepage": "https://fluidframework.com",
  "repository": {
    "type": "git",
    "url": "https://github.com/microsoft/FluidFramework.git",
    "directory": "experimental/PropertyDDS/packages/property-properties"
  },
  "license": "MIT",
  "author": "Microsoft and contributors",
  "main": "dist/index.js",
  "module": "lib/index.js",
  "types": "src/index.d.ts",
  "files": [
    "dist/**/*",
    "lib/**/*",
    "src/index.d.ts"
  ],
  "scripts": {
    "build": "concurrently npm:build:compile npm:lint",
    "build:commonjs": "npm run tsc && npm run build:test",
    "build:compile": "concurrently npm:build:commonjs npm:build:esnext",
    "build:esnext": "tsc --project ./tsconfig.esnext.json",
    "build:full": "npm run build",
    "build:full:compile": "npm run build:compile",
    "build:test": "tsc --project ./src/test/tsconfig.json",
    "clean": "rimraf dist lib *.tsbuildinfo *.build.log",
    "coverage": "npx nyc --silent --cwd .. --nycrc-path `pwd`/.nycrc npm run test && npx nyc --no-clean --silent --cwd .. --nycrc-path `pwd`/.nycrc npm run test:changeset && npx nyc --no-clean --cwd .. --nycrc-path `pwd`/.nycrc npm run test:common",
    "eslint": "eslint --format stylish src",
    "eslint:fix": "eslint --format stylish src --fix --fix-type problem,suggestion,layout",
    "lint": "npm run eslint",
    "lint:fix": "npm run eslint:fix",
    "test": "npm run test:mocha",
    "test:coverage": "nyc npm test -- --reporter xunit --reporter-option output=nyc/junit-report.xml",
    "test:mocha": "mocha --recursive dist/test -r node_modules/@fluidframework/mocha-test-setup --unhandled-rejections=strict",
    "test:mocha:verbose": "cross-env FLUID_TEST_VERBOSE=1 npm run test:mocha",
    "tsc": "tsc",
    "tsfmt": "tsfmt --verify",
    "tsfmt:fix": "tsfmt --replace"
  },
  "nyc": {
    "all": true,
    "cache-dir": "nyc/.cache",
    "exclude": [
      "src/test/**/*.ts",
      "dist/test/**/*.js"
    ],
    "exclude-after-remap": false,
    "include": [
      "src/**/*.ts",
      "dist/**/*.js"
    ],
    "report-dir": "nyc/report",
    "reporter": [
      "cobertura",
      "html",
      "text"
    ],
    "temp-directory": "nyc/.nyc_output"
  },
  "dependencies": {
<<<<<<< HEAD
    "@fluid-experimental/property-changeset": "^1.3.0",
    "@fluid-experimental/property-common": "^1.3.0",
=======
    "@fluid-experimental/property-changeset": "^2.0.0",
    "@fluid-experimental/property-common": "^2.0.0",
>>>>>>> 27be1e84
    "ajv": "7.1.1",
    "async": "^3.2.0",
    "fastest-json-copy": "^1.0.1",
    "lodash": "^4.17.21",
    "semver": "^7.3.4",
    "traverse": "0.6.6",
    "underscore": "^1.12.1"
  },
  "devDependencies": {
    "@fluidframework/build-common": "^0.24.0",
<<<<<<< HEAD
    "@fluidframework/mocha-test-setup": "^1.3.0",
=======
    "@fluidframework/mocha-test-setup": "^2.0.0",
>>>>>>> 27be1e84
    "@types/mocha": "^9.1.1",
    "chai": "^4.2.0",
    "concurrently": "^6.2.0",
    "cross-env": "^7.0.2",
    "eslint": "~8.6.0",
    "mocha": "^10.0.0",
    "nock": "^10.0.1",
    "nyc": "^15.0.0",
    "rimraf": "^2.6.2",
    "sinon": "^7.4.2",
    "typescript": "~4.5.5",
    "typescript-formatter": "7.1.0"
  }
}<|MERGE_RESOLUTION|>--- conflicted
+++ resolved
@@ -1,10 +1,6 @@
 {
   "name": "@fluid-experimental/property-properties",
-<<<<<<< HEAD
-  "version": "1.3.0",
-=======
   "version": "2.0.0",
->>>>>>> 27be1e84
   "description": "definitions of properties",
   "homepage": "https://fluidframework.com",
   "repository": {
@@ -65,13 +61,8 @@
     "temp-directory": "nyc/.nyc_output"
   },
   "dependencies": {
-<<<<<<< HEAD
-    "@fluid-experimental/property-changeset": "^1.3.0",
-    "@fluid-experimental/property-common": "^1.3.0",
-=======
     "@fluid-experimental/property-changeset": "^2.0.0",
     "@fluid-experimental/property-common": "^2.0.0",
->>>>>>> 27be1e84
     "ajv": "7.1.1",
     "async": "^3.2.0",
     "fastest-json-copy": "^1.0.1",
@@ -82,11 +73,7 @@
   },
   "devDependencies": {
     "@fluidframework/build-common": "^0.24.0",
-<<<<<<< HEAD
-    "@fluidframework/mocha-test-setup": "^1.3.0",
-=======
     "@fluidframework/mocha-test-setup": "^2.0.0",
->>>>>>> 27be1e84
     "@types/mocha": "^9.1.1",
     "chai": "^4.2.0",
     "concurrently": "^6.2.0",
