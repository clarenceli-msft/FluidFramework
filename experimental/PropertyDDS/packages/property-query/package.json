--- conflicted
+++ resolved
@@ -35,14 +35,8 @@
     "traverse": "0.6.6"
   },
   "devDependencies": {
-<<<<<<< HEAD
     "@fluid-experimental/property-properties": ">=2.0.0-internal.3.0.0 <2.0.0-internal.4.0.0",
-    "@fluid-experimental/property-query-previous": "npm:@fluid-experimental/property-query@2.0.0-internal.2.0.0",
     "@fluidframework/mocha-test-setup": ">=2.0.0-internal.3.0.0 <2.0.0-internal.4.0.0",
-=======
-    "@fluid-experimental/property-properties": ">=2.0.0-internal.2.2.0 <2.0.0-internal.3.0.0",
-    "@fluidframework/mocha-test-setup": ">=2.0.0-internal.2.2.0 <2.0.0-internal.3.0.0",
->>>>>>> feefa980
     "chai": "^4.2.0",
     "cross-env": "^7.0.2",
     "mocha": "^10.0.0",
@@ -51,12 +45,8 @@
     "sinon": "^7.4.2"
   },
   "typeValidation": {
-<<<<<<< HEAD
-    "version": "2.0.0-internal.3.0.0",
-=======
     "version": "2.0.0-internal.2.2.0",
     "baselineRange": "2.0.0-internal.2.0.0",
->>>>>>> feefa980
     "broken": {}
   }
 }