--- conflicted
+++ resolved
@@ -69,13 +69,8 @@
     "ot-json1": "^1.0.1"
   },
   "devDependencies": {
-<<<<<<< HEAD
-    "@fluid-internal/test-dds-utils": "^1.1.0",
+    "@fluid-internal/test-dds-utils": "^2.0.0",
     "@fluidframework/build-common": "^0.24.0-0",
-=======
-    "@fluid-internal/test-dds-utils": "^2.0.0",
-    "@fluidframework/build-common": "^0.23.0",
->>>>>>> 7257de2d
     "@fluidframework/eslint-config-fluid": "^0.28.2000",
     "@fluidframework/mocha-test-setup": "^2.0.0",
     "@fluidframework/test-runtime-utils": "^2.0.0",
