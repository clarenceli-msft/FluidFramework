--- conflicted
+++ resolved
@@ -47,11 +47,7 @@
     "@fluid-experimental/sharejs-json1": "^0.60.1000",
     "@fluidframework/aqueduct": "^0.60.1000",
     "@fluidframework/common-definitions": "^0.20.1",
-<<<<<<< HEAD
     "@fluidframework/container-definitions": "^0.49.1000-64278",
-=======
-    "@fluidframework/container-definitions": "^0.48.2000-0",
->>>>>>> 73929f26
     "@fluidframework/core-interfaces": "^0.43.1000",
     "@fluidframework/datastore-definitions": "^0.60.1000",
     "@fluidframework/map": "^0.60.1000",
