--- conflicted
+++ resolved
@@ -82,13 +82,8 @@
 		"valid-url": "^1.0.9"
 	},
 	"devDependencies": {
-<<<<<<< HEAD
-		"@fluidframework/build-common": "^1.2.0",
+		"@fluidframework/build-common": "^2.0.0",
 		"@fluidframework/build-tools": "^0.21.0",
-=======
-		"@fluidframework/build-common": "^2.0.0",
-		"@fluidframework/build-tools": "^0.20.0",
->>>>>>> d3ade380
 		"@fluidframework/eslint-config-fluid": "^2.0.0",
 		"@fluidframework/test-tools": "^0.2.158186",
 		"@types/cors": "^2.8.4",
